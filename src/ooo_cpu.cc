--- conflicted
+++ resolved
@@ -353,23 +353,11 @@
 	  PACKET trace_packet;
 	  trace_packet.fill_level = FILL_L1;
 	  trace_packet.cpu = cpu;
-<<<<<<< HEAD
-          trace_packet.address = ifb_entry.ip >> LOG2_PAGE_SIZE;
-	  if (knob_cloudsuite)
-              trace_packet.address = ifb_entry.ip >> LOG2_PAGE_SIZE;
-	  else
-              trace_packet.address = ifb_entry.ip >> LOG2_PAGE_SIZE;
-          trace_packet.full_addr = ifb_entry.ip;
-		  trace_packet.full_v_addr = ifb_entry.ip;
-	  trace_packet.instr_id = 0;
-	  trace_packet.rob_index = i;
-          trace_packet.ip = ifb_entry.ip;
-=======
           trace_packet.address = it->ip >> LOG2_PAGE_SIZE;
           trace_packet.full_addr = it->ip;
+		  trace_packet.full_v_addr = it->ip;
 	  trace_packet.instr_id = it->instr_id;
           trace_packet.ip = it->ip;
->>>>>>> eea42f72
 	  trace_packet.type = LOAD; 
 	  trace_packet.asid[0] = 0;
 	  trace_packet.asid[1] = 0;
