--- conflicted
+++ resolved
@@ -547,14 +547,8 @@
      std::cout << " Tail: " << DECODE_BUFFER.end().pos;
      std::cout << " Waiting: " << std::distance(DECODE_BUFFER.end_ready(), DECODE_BUFFER.end());
 
-<<<<<<< HEAD
-    // dispatch DECODE_WIDTH instructions that have decoded into the ROB
-    while (available_decode_bandwidth > 0 && ((!warmup_complete[cpu] && !DECODE_BUFFER.empty()) || (warmup_complete[cpu] && DECODE_BUFFER.has_ready())) && ROB.occupancy < ROB.SIZE)
-=======
     // Send decoded instructions to dispatch
-    while (available_decode_bandwidth > 0 && DECODE_BUFFER.occupancy > 0 && DISPATCH_BUFFER.occupancy < DISPATCH_BUFFER.SIZE &&
-            (!warmup_complete[cpu] || ((DECODE_BUFFER.entry[DECODE_BUFFER.head].decoded) && (DECODE_BUFFER.entry[DECODE_BUFFER.head].event_cycle < current_core_cycle[cpu]))))
->>>>>>> 37fc6228
+    while (available_decode_bandwidth > 0 && ((!warmup_complete[cpu] && !DECODE_BUFFER.empty()) || (warmup_complete[cpu] && DECODE_BUFFER.has_ready())) && DISPATCH_BUFFER.occupancy < DISPATCH_BUFFER.SIZE)
     {
         ooo_model_instr &db_entry = DECODE_BUFFER.front();
 
