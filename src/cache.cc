--- conflicted
+++ resolved
@@ -547,36 +547,15 @@
         return 1; // merged index
     }
 
-<<<<<<< HEAD
-    // sanity check
-    assert(!WQ.full());
+    // Check for room in the queue
+    if (WQ.full())
+    {
+        ++WQ_FULL;
+        return -2;
+    }
 
     // if there is no duplicate, add it to the write queue
     WQ.push_back(*packet);
-=======
-    // Check for room in the queue
-    if (WQ.occupancy >= WQ.SIZE)
-    {
-        ++WQ.FULL;
-        return -2;
-    }
-
-    // if there is no duplicate, add it to the write queue
-    index = WQ.tail;
-    assert(WQ.entry[index].address == 0);
-    WQ.entry[index] = *packet;
-
-    // ADD LATENCY
-    if (WQ.entry[index].event_cycle < current_core_cycle[packet->cpu])
-        WQ.entry[index].event_cycle = current_core_cycle[packet->cpu] + LATENCY;
-    else
-        WQ.entry[index].event_cycle += LATENCY;
-
-    WQ.occupancy++;
-    WQ.tail++;
-    if (WQ.tail >= WQ.SIZE)
-        WQ.tail = 0;
->>>>>>> d70f90b1
 
     DP (if (warmup_complete[WQ.entry[index].cpu]) {
             std::cout << "[" << NAME << "_WQ] " <<  __func__ << " instr_id: " << packet->instr_id << " address: " << std::hex << packet->address;
