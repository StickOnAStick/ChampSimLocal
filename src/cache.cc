#include "cache.h"

#include <algorithm>
#include <iterator>

#include "champsim.h"
#include "champsim_constants.h"
#include "util.h"
#include "vmem.h"

#ifndef SANITY_CHECK
#define NDEBUG
#endif

uint64_t l2pf_access = 0;

extern VirtualMemory vmem;
extern uint64_t current_core_cycle[NUM_CPUS];
extern uint8_t  warmup_complete[NUM_CPUS];

void CACHE::handle_fill()
{
    while (writes_available_this_cycle > 0)
    {
        auto fill_mshr = MSHR.begin();
        if (fill_mshr == std::end(MSHR) || fill_mshr->event_cycle > current_core_cycle[fill_mshr->cpu])
            return;

        // find victim
        uint32_t set = get_set(fill_mshr->address);

        auto set_begin = std::next(std::begin(block), set*NUM_WAY);
        auto set_end   = std::next(set_begin, NUM_WAY);
        auto first_inv = std::find_if_not(set_begin, set_end, is_valid<BLOCK>());
        uint32_t way = std::distance(set_begin, first_inv);
        if (way == NUM_WAY)
            way = find_victim(fill_mshr->cpu, fill_mshr->instr_id, set, &block.data()[set*NUM_WAY], fill_mshr->ip, fill_mshr->full_addr, fill_mshr->type);

        bool success = filllike_miss(set, way, *fill_mshr);
        if (!success)
            return;

        if (way != NUM_WAY)
        {
            // update processed packets
            fill_mshr->data = block[set*NUM_WAY + way].data;

            for (auto ret : fill_mshr->to_return)
                ret->return_data(&(*fill_mshr));
        }

        MSHR.erase(fill_mshr);
        writes_available_this_cycle--;
    }
}

void CACHE::handle_writeback()
{
    while (writes_available_this_cycle > 0)
    {
        if (!WQ.has_ready() || (WQ.front().cpu >= NUM_CPUS) || (WQ.front().event_cycle > current_core_cycle[WQ.front().cpu]))
            return;

        // handle the oldest entry
        PACKET &handle_pkt = WQ.front();

		assert(cache_type != IS_ITLB || cache_type != IS_DTLB || cache_type != IS_STLB);

        // access cache
        uint32_t set = get_set(handle_pkt.address);
        uint32_t way = get_way(handle_pkt.address, set);

        BLOCK &fill_block = block[set*NUM_WAY + way];

        if (way < NUM_WAY) // HIT
        {
            update_replacement_state(handle_pkt.cpu, set, way, fill_block.full_addr, handle_pkt.ip, 0, handle_pkt.type, 1);

            // COLLECT STATS
            sim_hit[handle_pkt.cpu][handle_pkt.type]++;
            sim_access[handle_pkt.cpu][handle_pkt.type]++;

            // mark dirty
            fill_block.dirty = 1;
        }
        else // MISS
        {
            DP ( if (warmup_complete[handle_pkt.cpu]) {
                    std::cout << "[" << NAME << "] " << __func__ << " type: " << +handle_pkt.type << " miss";
                    std::cout << " instr_id: " << handle_pkt.instr_id << " address: " << std::hex << handle_pkt.address;
                    std::cout << " full_addr: " << handle_pkt.full_addr << std::dec;
                    std::cout << " cycle: " << handle_pkt.event_cycle << std::endl; });

            bool success;
            if (cache_type == IS_L1D) {
                success = readlike_miss(handle_pkt);
            }
            else {
                // find victim
                auto set_begin = std::next(std::begin(block), set*NUM_WAY);
                auto set_end   = std::next(set_begin, NUM_WAY);
                auto first_inv = std::find_if_not(set_begin, set_end, is_valid<BLOCK>());
                way = std::distance(set_begin, first_inv);
                if (way == NUM_WAY)
                    way = find_victim(handle_pkt.cpu, handle_pkt.instr_id, set, &block.data()[set*NUM_WAY], handle_pkt.ip, handle_pkt.full_addr, handle_pkt.type);

                success = filllike_miss(set, way, handle_pkt);
            }

            if (!success)
                return;
        }

        // remove this entry from WQ
        writes_available_this_cycle--;
        WQ.pop_front();
    }
}

void CACHE::handle_read()
{
    while (reads_available_this_cycle > 0) {

        if (!RQ.has_ready() || (RQ.front().cpu >= NUM_CPUS) || (RQ.front().event_cycle > current_core_cycle[RQ.front().cpu]))
            return;

        // handle the oldest entry
        PACKET &handle_pkt = RQ.front();

        uint32_t set = get_set(handle_pkt.address);
        uint32_t way = get_way(handle_pkt.address, set);

        if (way < NUM_WAY) // HIT
        {
            readlike_hit(set, way, handle_pkt);
        }
        else {
            bool success = readlike_miss(handle_pkt);
            if (!success)
                return;
        }

        // remove this entry from RQ
        RQ.pop_front();
        reads_available_this_cycle--;
    }
}

void CACHE::handle_prefetch()
{
    while (reads_available_this_cycle > 0)
    {
        if (!PQ.has_ready() || (PQ.front().cpu >= NUM_CPUS) || (PQ.front().event_cycle > current_core_cycle[PQ.front().cpu]))
            return;

        // handle the oldest entry
        PACKET &handle_pkt = PQ.front();

        uint32_t set = get_set(handle_pkt.address);
        uint32_t way = get_way(handle_pkt.address, set);

        if (way < NUM_WAY) // HIT
        {
            readlike_hit(set, way, handle_pkt);
        }
        else {
            bool success = readlike_miss(handle_pkt);
            if (!success)
                return;
        }

        // remove this entry from PQ
        PQ.pop_front();
        reads_available_this_cycle--;
    }
}

void CACHE::readlike_hit(std::size_t set, std::size_t way, PACKET &handle_pkt)
{
    BLOCK &hit_block = block[set*NUM_WAY + way];

    handle_pkt.data = hit_block.data;

    // update prefetcher on load instruction
    if (handle_pkt.type == LOAD || (handle_pkt.type == PREFETCH && handle_pkt.pf_origin_level < fill_level))
    {
        if(cache_type == IS_L1I)
            l1i_prefetcher_cache_operate(handle_pkt.cpu, virtual_prefetch ? handle_pkt.full_v_addr : handle_pkt.full_addr, 1, hit_block.prefetch);
        if (cache_type == IS_L1D)
            l1d_prefetcher_operate(virtual_prefetch ? handle_pkt.full_v_addr : handle_pkt.full_addr, handle_pkt.ip, 1, handle_pkt.type);
        else if (cache_type == IS_L2C)
            l2c_prefetcher_operate((virtual_prefetch ? handle_pkt.v_address : handle_pkt.address) << LOG2_BLOCK_SIZE, handle_pkt.ip, 1, handle_pkt.type, 0);
        else if (cache_type == IS_LLC)
        {
            cpu = handle_pkt.cpu;
            llc_prefetcher_operate((virtual_prefetch ? handle_pkt.v_address : handle_pkt.address) << LOG2_BLOCK_SIZE, handle_pkt.ip, 1, handle_pkt.type, 0);
            cpu = 0;
        }
    }

    // update replacement policy
    update_replacement_state(handle_pkt.cpu, set, way, hit_block.full_addr, handle_pkt.ip, 0, handle_pkt.type, 1);

    // COLLECT STATS
    sim_hit[handle_pkt.cpu][handle_pkt.type]++;
    sim_access[handle_pkt.cpu][handle_pkt.type]++;

    for (auto ret : handle_pkt.to_return)
        ret->return_data(&handle_pkt);

    // update prefetch stats and reset prefetch bit
    if (hit_block.prefetch) {
        pf_useful++;
        hit_block.prefetch = 0;
    }
}

bool CACHE::readlike_miss(PACKET &handle_pkt)
{
    // check mshr
    auto mshr_entry = std::find_if(MSHR.begin(), MSHR.end(), eq_addr<PACKET>(handle_pkt.address));
    bool mshr_full = (MSHR.size() == MSHR_SIZE);

    if (mshr_entry != MSHR.end()) // miss already inflight
    {
        // update fill location
        mshr_entry->fill_level = std::min(mshr_entry->fill_level, handle_pkt.fill_level);

        packet_dep_merge(mshr_entry->lq_index_depend_on_me, handle_pkt.lq_index_depend_on_me);
        packet_dep_merge(mshr_entry->sq_index_depend_on_me, handle_pkt.sq_index_depend_on_me);
        packet_dep_merge(mshr_entry->instr_depend_on_me, handle_pkt.instr_depend_on_me);
        packet_dep_merge(mshr_entry->to_return, handle_pkt.to_return);

        if (mshr_entry->type == PREFETCH && handle_pkt.type != PREFETCH)
        {
            // Mark the prefetch as useful
            if (mshr_entry->pf_origin_level == fill_level)
                pf_useful++;

            uint64_t prior_event_cycle = mshr_entry->event_cycle;
            *mshr_entry = handle_pkt;

            // in case request is already returned, we should keep event_cycle
            mshr_entry->event_cycle = prior_event_cycle;
        }
    }
    else
    {
        if (mshr_full) // not enough MSHR resource
            return false; // TODO should we allow prefetches anyway if they will not be filled to this level?

        bool is_read = prefetch_as_load || (handle_pkt.type != PREFETCH);

        // check to make sure the lower level queue has room for this read miss
        int queue_type = (is_read) ? 1 : 3;
        if (lower_level->get_occupancy(queue_type, handle_pkt.address) == lower_level->get_size(queue_type, handle_pkt.address))
            return false;

        // Allocate an MSHR
        if (handle_pkt.fill_level <= fill_level)
        {
            auto it = MSHR.insert(std::end(MSHR), handle_pkt);
            it->cycle_enqueued = current_core_cycle[handle_pkt.cpu];
            it->event_cycle = std::numeric_limits<uint64_t>::max();
        }

        if (handle_pkt.fill_level <= fill_level)
            handle_pkt.to_return = {this};
        else
            handle_pkt.to_return.clear();

        if (!is_read)
            lower_level->add_pq(&handle_pkt);
        else
            lower_level->add_rq(&handle_pkt);
    }

    // update prefetcher on load instructions and prefetches from upper levels
    if (handle_pkt.type == LOAD || (handle_pkt.type == PREFETCH && handle_pkt.pf_origin_level < fill_level))
    {
        if(cache_type == IS_L1I)
            l1i_prefetcher_cache_operate(handle_pkt.cpu, virtual_prefetch ? handle_pkt.full_v_addr : handle_pkt.full_addr, 0, 0);
        if (cache_type == IS_L1D)
            l1d_prefetcher_operate(virtual_prefetch ? handle_pkt.full_v_addr : handle_pkt.full_addr, handle_pkt.ip, 0, handle_pkt.type);
        if (cache_type == IS_L2C)
            l2c_prefetcher_operate((virtual_prefetch ? handle_pkt.v_address : handle_pkt.address) << LOG2_BLOCK_SIZE, handle_pkt.ip, 0, handle_pkt.type, 0);
        if (cache_type == IS_LLC)
        {
            cpu = handle_pkt.cpu;
            llc_prefetcher_operate((virtual_prefetch ? handle_pkt.v_address : handle_pkt.address) << LOG2_BLOCK_SIZE, handle_pkt.ip, 0, handle_pkt.type, 0);
            cpu = 0;
        }
    }

    return true;
}

bool CACHE::filllike_miss(std::size_t set, std::size_t way, PACKET &handle_pkt)
{
    bool bypass = (way == NUM_WAY);
#ifndef LLC_BYPASS
    assert(!bypass);
#endif
    assert(handle_pkt.type != WRITEBACK || !bypass);

    BLOCK &fill_block = block[set*NUM_WAY + way];
    bool evicting_dirty = !bypass && (lower_level != NULL) && fill_block.dirty;
    auto evicting_address = bypass ? 0 : (virtual_prefetch ? fill_block.v_address : fill_block.address);

<<<<<<< HEAD
=======
    // is this dirty?
    if (evicting_dirty && (lower_level->get_occupancy(2, fill_block.address) == lower_level->get_size(2, fill_block.address))) {

        // lower level WQ is full, cannot replace this victim
        lower_level->increment_WQ_FULL(fill_block.address);

        DP ( if (warmup_complete[handle_pkt.cpu]) {
                std::cout << "[" << NAME << "] " << __func__ << " ceasing write. ";
                std::cout << " Lower level wq is full!" << " fill_addr: " << std::hex << handle_pkt.address;
                std::cout << " victim_addr: " << fill_block.address << std::dec << std::endl; });
        return false;
    }

>>>>>>> f322c557
    if (!bypass)
    {
        if (evicting_dirty) {
            PACKET writeback_packet;

            writeback_packet.fill_level = fill_level << 1;
            writeback_packet.cpu = handle_pkt.cpu;
            writeback_packet.address = fill_block.address;
            writeback_packet.full_addr = fill_block.full_addr;
            writeback_packet.data = fill_block.data;
            writeback_packet.instr_id = handle_pkt.instr_id;
            writeback_packet.ip = 0;
            writeback_packet.type = WRITEBACK;
            writeback_packet.event_cycle = current_core_cycle[handle_pkt.cpu];

            auto result = lower_level->add_wq(&writeback_packet);
            if (result == -2)
                return false;
        }

        assert(cache_type != IS_ITLB || handle_pkt.data != 0);
        assert(cache_type != IS_DTLB || handle_pkt.data != 0);
        assert(cache_type != IS_STLB || handle_pkt.data != 0);

        if (fill_block.prefetch)
            pf_useless++;

        if (handle_pkt.type == PREFETCH)
            pf_fill++;

        fill_block.valid = true;
        fill_block.prefetch = (handle_pkt.type == PREFETCH && handle_pkt.pf_origin_level == fill_level);
        fill_block.dirty = (handle_pkt.type == WRITEBACK || (handle_pkt.type == RFO && handle_pkt.to_return.empty()));
        fill_block.address = handle_pkt.address;
        fill_block.full_addr = handle_pkt.full_addr;
        fill_block.v_address = handle_pkt.v_address;
        fill_block.full_v_addr = handle_pkt.full_v_addr;
        fill_block.data = handle_pkt.data;
        fill_block.ip = handle_pkt.ip;
        fill_block.cpu = handle_pkt.cpu;
        fill_block.instr_id = handle_pkt.instr_id;
    }

    if(warmup_complete[handle_pkt.cpu] && (handle_pkt.cycle_enqueued != 0))
        total_miss_latency += current_core_cycle[handle_pkt.cpu] - handle_pkt.cycle_enqueued;

    // update prefetcher
    if (cache_type == IS_L1I)
        l1i_prefetcher_cache_fill(handle_pkt.cpu, (virtual_prefetch ? handle_pkt.full_v_addr : handle_pkt.full_addr) & ~bitmask(LOG2_BLOCK_SIZE), set, way, handle_pkt.type == PREFETCH, evicting_address & ~bitmask(LOG2_BLOCK_SIZE));
    if (cache_type == IS_L1D)
        l1d_prefetcher_cache_fill(virtual_prefetch ? handle_pkt.full_v_addr : handle_pkt.full_addr, set, way, handle_pkt.type == PREFETCH, evicting_address << LOG2_BLOCK_SIZE, handle_pkt.pf_metadata);
    if  (cache_type == IS_L2C)
        handle_pkt.pf_metadata = l2c_prefetcher_cache_fill((virtual_prefetch ? handle_pkt.v_address : handle_pkt.address) << LOG2_BLOCK_SIZE, set, way, handle_pkt.type == PREFETCH, evicting_address << LOG2_BLOCK_SIZE, handle_pkt.pf_metadata);
    if (cache_type == IS_LLC)
    {
        cpu = handle_pkt.cpu;
        handle_pkt.pf_metadata = llc_prefetcher_cache_fill((virtual_prefetch ? handle_pkt.v_address : handle_pkt.address) << LOG2_BLOCK_SIZE, set, way, handle_pkt.type == PREFETCH, evicting_address << LOG2_BLOCK_SIZE, handle_pkt.pf_metadata);
        cpu = 0;
    }

    // update replacement policy
    update_replacement_state(handle_pkt.cpu, set, way, handle_pkt.full_addr, handle_pkt.ip, 0, handle_pkt.type, 0);

    // COLLECT STATS
    sim_miss[handle_pkt.cpu][handle_pkt.type]++;
    sim_access[handle_pkt.cpu][handle_pkt.type]++;

    return true;
}

void CACHE::operate()
{
  operate_writes();
  operate_reads();
}

void CACHE::operate_writes()
{
    // perform all writes
    writes_available_this_cycle = MAX_WRITE;
    handle_fill();
    handle_writeback();

    WQ.operate();
}

void CACHE::operate_reads()
{
    // perform all reads
    reads_available_this_cycle = MAX_READ;
    handle_read();
    va_translate_prefetches();
    handle_prefetch();

    RQ.operate();
    PQ.operate();
    VAPQ.operate();
}

uint32_t CACHE::get_set(uint64_t address)
{
    return (uint32_t) (address & bitmask(lg2(NUM_SET)));
}

uint32_t CACHE::get_way(uint64_t address, uint32_t set)
{
    auto begin = std::next(block.begin(), set*NUM_WAY);
    auto end   = std::next(begin, NUM_WAY);
    return std::distance(begin, std::find_if(begin, end, eq_addr<BLOCK>(address)));
}

int CACHE::invalidate_entry(uint64_t inval_addr)
{
    uint32_t set = get_set(inval_addr);
    uint32_t way = get_way(inval_addr, set);

    if (way < NUM_WAY)
        block[set*NUM_WAY + way].valid = 0;

    return way;
}

int CACHE::add_rq(PACKET *packet)
{
    assert(packet->address != 0);
    RQ_ACCESS++;

    // check for the latest writebacks in the write queue
    champsim::delay_queue<PACKET>::iterator found_wq;
    if (cache_type == IS_L1D) {
        found_wq = std::find_if(WQ.begin(), WQ.end(), eq_full_addr<PACKET>(packet->full_addr));
    }
    else {
        found_wq = std::find_if(WQ.begin(), WQ.end(), eq_addr<PACKET>(packet->address));
    }

    if (found_wq != WQ.end()) {

        packet->data = found_wq->data;
        for (auto ret : packet->to_return)
            ret->return_data(packet);

        WQ_FORWARD++;
        return -1;
    }

    // check for duplicates in the read queue
    auto found_rq = std::find_if(RQ.begin(), RQ.end(), eq_addr<PACKET>(packet->address));
    if (found_rq != RQ.end()) {

        packet_dep_merge(found_rq->lq_index_depend_on_me, packet->lq_index_depend_on_me);
        packet_dep_merge(found_rq->sq_index_depend_on_me, packet->sq_index_depend_on_me);
        packet_dep_merge(found_rq->instr_depend_on_me, packet->instr_depend_on_me);
        packet_dep_merge(found_rq->to_return, packet->to_return);

        RQ_MERGED++;

        return 0; // merged index
    }

    // check occupancy
    if (RQ.full()) {
        RQ_FULL++;

        return -2; // cannot handle this request
    }

    // if there is no duplicate, add it to RQ
    if (warmup_complete[cpu])
        RQ.push_back(*packet);
    else
        RQ.push_back_ready(*packet);

    DP ( if (warmup_complete[packet->cpu]) {
            std::cout << "[" << NAME << "_RQ] " <<  __func__ << " instr_id: " << packet->instr_id << " address: " << std::hex << packet->address;
            std::cout << " full_addr: " << packet->full_addr << std::dec << " type: " << +packet->type << " occupancy: " << RQ.occupancy() << std::endl; })

    RQ_TO_CACHE++;
    return RQ.occupancy();
}

int CACHE::add_wq(PACKET *packet)
{
    WQ_ACCESS++;

    // check for duplicates in the write queue
    champsim::delay_queue<PACKET>::iterator found_wq;
    if (cache_type == IS_L1D) {
        found_wq = std::find_if(WQ.begin(), WQ.end(), eq_full_addr<PACKET>(packet->full_addr));
    }
    else {
        found_wq = std::find_if(WQ.begin(), WQ.end(), eq_addr<PACKET>(packet->address));
    }

    if (found_wq != WQ.end()) {

        WQ_MERGED++;
        return 0; // merged index
    }

    // Check for room in the queue
    if (WQ.full())
    {
        ++WQ_FULL;
        return -2;
    }

    // if there is no duplicate, add it to the write queue
    if (warmup_complete[cpu])
        WQ.push_back(*packet);
    else
        WQ.push_back_ready(*packet);

    DP (if (warmup_complete[packet->cpu]) {
            std::cout << "[" << NAME << "_WQ] " <<  __func__ << " instr_id: " << packet->instr_id << " address: " << std::hex << packet->address;
            std::cout << " full_addr: " << packet->full_addr << std::dec << " occupancy: " << WQ.occupancy();
            std::cout << " data: " << std::hex << packet->data << std::dec << std::endl; })

    WQ_TO_CACHE++;
    WQ_ACCESS++;

    return WQ.occupancy();
}

int CACHE::prefetch_line(uint64_t ip, uint64_t base_addr, uint64_t pf_addr, int pf_fill_level, uint32_t prefetch_metadata)
{
    pf_requested++;

    PACKET pf_packet;
    pf_packet.fill_level = pf_fill_level;
    pf_packet.pf_origin_level = fill_level;
    pf_packet.pf_metadata = prefetch_metadata;
    pf_packet.cpu = cpu;
    pf_packet.v_address = virtual_prefetch ? pf_addr >> LOG2_BLOCK_SIZE : 0;
    pf_packet.address = pf_addr >> LOG2_BLOCK_SIZE;
    pf_packet.full_v_addr = virtual_prefetch ? pf_addr : 0;
    pf_packet.full_addr = pf_addr;
    pf_packet.ip = ip;
    pf_packet.type = PREFETCH;
    pf_packet.event_cycle = current_core_cycle[cpu];

    if (virtual_prefetch)
    {
        if (!VAPQ.full())
        {
            VAPQ.push_back(pf_packet);
            return 1;
        }
    }
    else
    {
        int result = add_pq(&pf_packet);
        if (result != -2)
        {
            if (result > 0)
                pf_issued++;
            return 1;
        }
    }

    return 0;
}

int CACHE::kpc_prefetch_line(uint64_t base_addr, uint64_t pf_addr, int pf_fill_level, int delta, int depth, int signature, int confidence, uint32_t prefetch_metadata)
{
    if (!PQ.full()) {
        if ((base_addr>>LOG2_PAGE_SIZE) == (pf_addr>>LOG2_PAGE_SIZE)) {
            
            PACKET pf_packet;
            pf_packet.fill_level = pf_fill_level;
	    pf_packet.pf_origin_level = fill_level;
	    pf_packet.pf_metadata = prefetch_metadata;
            pf_packet.cpu = cpu;
            //pf_packet.data_index = LQ.entry[lq_index].data_index;
            //pf_packet.lq_index = lq_index;
            pf_packet.address = pf_addr >> LOG2_BLOCK_SIZE;
            pf_packet.full_addr = pf_addr;
            pf_packet.v_address = 0;
            pf_packet.full_v_addr = 0;
            //pf_packet.instr_id = LQ.entry[lq_index].instr_id;
            pf_packet.ip = 0;
            pf_packet.type = PREFETCH;
            //pf_packet.delta = delta;
            //pf_packet.depth = depth;
            //pf_packet.signature = signature;
            //pf_packet.confidence = confidence;
            pf_packet.event_cycle = current_core_cycle[cpu];

            int result = add_pq(&pf_packet);

            if (result > 0)
                pf_issued++;

            return 1;
        }
    }

    return 0;
}

void CACHE::va_translate_prefetches()
{
    // TEMPORARY SOLUTION: mark prefetches as translated after a fixed latency
    if (VAPQ.has_ready())
    {
        VAPQ.front().full_addr = vmem.va_to_pa(cpu, VAPQ.front().full_v_addr);
        VAPQ.front().address   = VAPQ.front().full_addr >> LOG2_BLOCK_SIZE;

        // move the translated prefetch over to the regular PQ
        int result = add_pq(&VAPQ.front());

        // remove the prefetch from the VAPQ
        if (result != -2)
            VAPQ.pop_front();

        if (result > 0)
            pf_issued++;
    }
}

int CACHE::add_pq(PACKET *packet)
{
    assert(packet->address != 0);
    PQ_ACCESS++;

    // check for the latest wirtebacks in the write queue
    champsim::delay_queue<PACKET>::iterator found_wq;
    if (cache_type == IS_L1D) {
        found_wq = std::find_if(WQ.begin(), WQ.end(), eq_full_addr<PACKET>(packet->full_addr));
    }
    else {
        found_wq = std::find_if(WQ.begin(), WQ.end(), eq_addr<PACKET>(packet->address));
    }

    if (found_wq != WQ.end()) {
        
        packet->data = found_wq->data;
        for (auto ret : packet->to_return)
            ret->return_data(packet);

        WQ_FORWARD++;
        return -1;
    }

    // check for duplicates in the PQ
    auto found = std::find_if(PQ.begin(), PQ.end(), eq_addr<PACKET>(packet->address));
    if (found != PQ.end())
    {
        found->fill_level = std::min(found->fill_level, packet->fill_level);
        packet_dep_merge(found->to_return, packet->to_return);

        PQ_MERGED++;
        return 0;
    }

    // check occupancy
    if (PQ.full()) {
        PQ_FULL++;

        DP ( if (warmup_complete[packet->cpu]) {
        cout << "[" << NAME << "] cannot process add_pq since it is full" << endl; });
        return -2; // cannot handle this request
    }

    // if there is no duplicate, add it to PQ
    if (warmup_complete[cpu])
        PQ.push_back(*packet);
    else
        PQ.push_back_ready(*packet);

    DP ( if (warmup_complete[packet->cpu]) {
            std::cout << "[" << NAME << "_PQ] " <<  __func__ << " instr_id: " << packet->instr_id << " address: " << std::hex << packet->address;
            std::cout << " full_addr: " << packet->full_addr << std::dec << " type: " << +packet->type << " occupancy: " << PQ.occupancy() << std::endl; })

    PQ_TO_CACHE++;
    return PQ.occupancy();
}

void CACHE::return_data(PACKET *packet)
{

    // check MSHR information
    auto mshr_entry = std::find_if(MSHR.begin(), MSHR.end(), eq_addr<PACKET>(packet->address));

    // sanity check
    if (mshr_entry == MSHR.end()) {
        std::cerr << "[" << NAME << "_MSHR] " << __func__ << " instr_id: " << packet->instr_id << " cannot find a matching entry!";
        std::cerr << " full_addr: " << std::hex << packet->full_addr;
        std::cerr << " address: " << packet->address << std::dec;
        std::cerr << " event: " << packet->event_cycle << " current: " << current_core_cycle[packet->cpu] << std::endl;
        assert(0);
    }

    // MSHR holds the most updated information about this request
    mshr_entry->data = packet->data;
    mshr_entry->pf_metadata = packet->pf_metadata;
    mshr_entry->event_cycle = current_core_cycle[packet->cpu] + (warmup_complete[cpu] ? FILL_LATENCY : 0);

    DP (if (warmup_complete[packet->cpu]) {
            std::cout << "[" << NAME << "_MSHR] " <<  __func__ << " instr_id: " << mshr_entry->instr_id;
            std::cout << " address: " << std::hex << mshr_entry->address << " full_addr: " << mshr_entry->full_addr;
            std::cout << " data: " << mshr_entry->data << std::dec;
            std::cout << " index: " << std::distance(MSHR.begin(), mshr_entry) << " occupancy: " << get_occupancy(0,0);
            std::cout << " event: " << mshr_entry->event_cycle << " current: " << current_core_cycle[packet->cpu] << std::endl; });

    // Order this entry after previously-returned entries, but before non-returned entries
    MSHR.splice(std::lower_bound(std::begin(MSHR), std::end(MSHR), *mshr_entry, ord_event_cycle<PACKET>()), MSHR, mshr_entry);
}

uint32_t CACHE::get_occupancy(uint8_t queue_type, uint64_t address)
{
    if (queue_type == 0)
        return std::count_if(MSHR.begin(), MSHR.end(), is_valid<PACKET>());
    else if (queue_type == 1)
        return RQ.occupancy();
    else if (queue_type == 2)
        return WQ.occupancy();
    else if (queue_type == 3)
        return PQ.occupancy();

    return 0;
}

uint32_t CACHE::get_size(uint8_t queue_type, uint64_t address)
{
    if (queue_type == 0)
        return MSHR_SIZE;
    else if (queue_type == 1)
        return RQ.size();
    else if (queue_type == 2)
        return WQ.size();
    else if (queue_type == 3)
        return PQ.size();

    return 0;
}
<|MERGE_RESOLUTION|>--- conflicted
+++ resolved
@@ -307,22 +307,6 @@
     bool evicting_dirty = !bypass && (lower_level != NULL) && fill_block.dirty;
     auto evicting_address = bypass ? 0 : (virtual_prefetch ? fill_block.v_address : fill_block.address);
 
-<<<<<<< HEAD
-=======
-    // is this dirty?
-    if (evicting_dirty && (lower_level->get_occupancy(2, fill_block.address) == lower_level->get_size(2, fill_block.address))) {
-
-        // lower level WQ is full, cannot replace this victim
-        lower_level->increment_WQ_FULL(fill_block.address);
-
-        DP ( if (warmup_complete[handle_pkt.cpu]) {
-                std::cout << "[" << NAME << "] " << __func__ << " ceasing write. ";
-                std::cout << " Lower level wq is full!" << " fill_addr: " << std::hex << handle_pkt.address;
-                std::cout << " victim_addr: " << fill_block.address << std::dec << std::endl; });
-        return false;
-    }
-
->>>>>>> f322c557
     if (!bypass)
     {
         if (evicting_dirty) {
