#include "dram_controller.h"

#include <algorithm>

#include "champsim_constants.h"
#include "util.h"

extern uint8_t all_warmup_complete;

struct is_unscheduled {
  bool operator()(const PACKET& lhs) { return !lhs.scheduled; }
};

struct next_schedule : public invalid_is_maximal<PACKET, min_event_cycle<PACKET>, PACKET, is_unscheduled, is_unscheduled> {
};

void MEMORY_CONTROLLER::operate()
{
  for (auto& channel : channels) {
    if (all_warmup_complete < NUM_CPUS) {
      for (auto &entry : channel.RQ) {
        for (auto ret : entry.to_return)
          ret->return_data(&entry);

        entry = {};
      }

      for (auto &entry : channel.WQ)
        entry = {};
    }

    // Check for forwarding
    channel.check_collision();

    // Finish request
    if (channel.active_request != std::end(channel.bank_request) && channel.active_request->event_cycle <= current_cycle) {
      for (auto ret : channel.active_request->pkt->to_return)
        ret->return_data(*channel.active_request->pkt);

      channel.active_request->valid = false;

      *channel.active_request->pkt = {};
      channel.active_request = std::end(channel.bank_request);
    }

    // Check queue occupancy
    std::size_t wq_occu = std::count_if(std::begin(channel.WQ), std::end(channel.WQ), is_valid<PACKET>());
    std::size_t rq_occu = std::count_if(std::begin(channel.RQ), std::end(channel.RQ), is_valid<PACKET>());

    // Change modes if the queues are unbalanced
    if ((!channel.write_mode && (wq_occu >= DRAM_WRITE_HIGH_WM || (rq_occu == 0 && wq_occu > 0)))
        || (channel.write_mode && (wq_occu == 0 || (rq_occu > 0 && wq_occu < DRAM_WRITE_LOW_WM)))) {
      // Reset scheduled requests
      for (auto it = std::begin(channel.bank_request); it != std::end(channel.bank_request); ++it) {
        // Leave active request on the data bus
        if (it != channel.active_request && it->valid) {
          // Leave rows charged
          if (it->event_cycle < (current_cycle + tCAS))
            it->open_row = UINT32_MAX;

          // This bank is ready for another DRAM request
          it->valid = false;
          it->pkt->scheduled = false;
          it->pkt->event_cycle = current_cycle;
        }
      }

      // Add data bus turn-around time
      if (channel.active_request != std::end(channel.bank_request))
        channel.dbus_cycle_available = channel.active_request->event_cycle + DRAM_DBUS_TURN_AROUND_TIME; // After ongoing finish
      else
        channel.dbus_cycle_available = current_cycle + DRAM_DBUS_TURN_AROUND_TIME;

      // Invert the mode
      channel.write_mode = !channel.write_mode;
    }

    // Look for requests to put on the bus
    auto iter_next_process = std::min_element(std::begin(channel.bank_request), std::end(channel.bank_request), min_event_cycle<BANK_REQUEST>());
    if (iter_next_process->valid && iter_next_process->event_cycle <= current_cycle) {
      if (channel.active_request == std::end(channel.bank_request) && channel.dbus_cycle_available <= current_cycle) {
        // Bus is available
        // Put this request on the data bus
        channel.active_request = iter_next_process;
        channel.active_request->event_cycle = current_cycle + DRAM_DBUS_RETURN_TIME;

        if (iter_next_process->row_buffer_hit)
          if (channel.write_mode)
            channel.WQ_ROW_BUFFER_HIT++;
          else
            channel.RQ_ROW_BUFFER_HIT++;
        else if (channel.write_mode)
          channel.WQ_ROW_BUFFER_MISS++;
        else
          channel.RQ_ROW_BUFFER_MISS++;
      } else {
        // Bus is congested
        if (channel.active_request != std::end(channel.bank_request))
          channel.dbus_cycle_congested += (channel.active_request->event_cycle - current_cycle);
        else
          channel.dbus_cycle_congested += (channel.dbus_cycle_available - current_cycle);
        channel.dbus_count_congested++;
      }
    }

    // Look for queued packets that have not been scheduled
    std::vector<PACKET>::iterator iter_next_schedule;
    if (channel.write_mode)
      iter_next_schedule = std::min_element(std::begin(channel.WQ), std::end(channel.WQ), next_schedule());
    else
      iter_next_schedule = std::min_element(std::begin(channel.RQ), std::end(channel.RQ), next_schedule());

    if (is_valid<PACKET>()(*iter_next_schedule) && iter_next_schedule->event_cycle <= current_cycle) {
      uint32_t op_rank = dram_get_rank(iter_next_schedule->address), op_bank = dram_get_bank(iter_next_schedule->address),
               op_row = dram_get_row(iter_next_schedule->address);

      auto op_idx = op_rank * DRAM_BANKS + op_bank;

      if (!channel.bank_request[op_idx].valid) {
        bool row_buffer_hit = (channel.bank_request[op_idx].open_row == op_row);

        // this bank is now busy
        channel.bank_request[op_idx] = {true, row_buffer_hit, op_row, current_cycle + tCAS + (row_buffer_hit ? 0 : tRP + tRCD), iter_next_schedule};

        iter_next_schedule->scheduled = true;
        iter_next_schedule->event_cycle = std::numeric_limits<uint64_t>::max();
      }
    }
  }
}

<<<<<<< HEAD
void DRAM_CHANNEL::check_collision()
{
  for (auto wq_it = std::begin(WQ); wq_it != std::end(WQ); ++wq_it) {
    if (is_valid<PACKET>{}(*wq_it) && !wq_it->forward_checked) {
      eq_addr<PACKET> checker{wq_it->address, LOG2_BLOCK_SIZE};
      if (auto found = std::find_if(std::begin(WQ), wq_it, checker); found != wq_it) { // Forward check
        *wq_it = {};
      } else if (auto found = std::find_if(std::next(wq_it), std::end(WQ), checker); found != std::end(WQ)) { // Backward check
        *wq_it = {};
      } else {
        wq_it->forward_checked = true;
      }
    }
  }

  for (auto rq_it = std::begin(RQ); rq_it != std::end(RQ); ++rq_it) {
    if (is_valid<PACKET>{}(*rq_it) && !rq_it->forward_checked) {
      eq_addr<PACKET> checker{rq_it->address, LOG2_BLOCK_SIZE};
      if (auto wq_it = std::find_if(std::begin(WQ), std::end(WQ), checker); wq_it != std::end(WQ)) {
        rq_it->data = wq_it->data;
        for (auto ret : rq_it->to_return)
          ret->return_data(&(*rq_it));

        *rq_it = {};
      } else if (auto found = std::find_if(std::begin(RQ), rq_it, checker); found != rq_it) {
        packet_dep_merge(found->lq_index_depend_on_me, rq_it->lq_index_depend_on_me);
        packet_dep_merge(found->sq_index_depend_on_me, rq_it->sq_index_depend_on_me);
        packet_dep_merge(found->instr_depend_on_me, rq_it->instr_depend_on_me);
        packet_dep_merge(found->to_return, rq_it->to_return);

        *rq_it = {};
      } else if (auto found = std::find_if(std::next(rq_it), std::end(RQ), checker); found != std::end(RQ)) {
        packet_dep_merge(found->lq_index_depend_on_me, rq_it->lq_index_depend_on_me);
        packet_dep_merge(found->sq_index_depend_on_me, rq_it->sq_index_depend_on_me);
        packet_dep_merge(found->instr_depend_on_me, rq_it->instr_depend_on_me);
        packet_dep_merge(found->to_return, rq_it->to_return);

        *rq_it = {};
      } else {
        rq_it->forward_checked = true;
      }
    }
=======
int MEMORY_CONTROLLER::add_rq(const PACKET& packet)
{
  if (all_warmup_complete < NUM_CPUS) {
    for (auto ret : packet.to_return)
      ret->return_data(packet);

    return -1; // Fast-forward
  }

  auto& channel = channels[dram_get_channel(packet.address)];

  // Check for forwarding
  auto wq_it = std::find_if(std::begin(channel.WQ), std::end(channel.WQ), eq_addr<PACKET>(packet.address, LOG2_BLOCK_SIZE));
  if (wq_it != std::end(channel.WQ)) {
    PACKET copy{packet};
    copy.data = wq_it->data;
    for (auto ret : copy.to_return)
      ret->return_data(copy);

    return -1; // merged index
>>>>>>> 86cc84db
  }
}

<<<<<<< HEAD
bool MEMORY_CONTROLLER::add_rq(PACKET* packet)
{
  auto& channel = channels[dram_get_channel(packet->address)];
=======
  // Check for duplicates
  auto rq_it = std::find_if(std::begin(channel.RQ), std::end(channel.RQ), eq_addr<PACKET>(packet.address, LOG2_BLOCK_SIZE));
  if (rq_it != std::end(channel.RQ)) {
    packet_dep_merge(rq_it->lq_index_depend_on_me, packet.lq_index_depend_on_me);
    packet_dep_merge(rq_it->sq_index_depend_on_me, packet.sq_index_depend_on_me);
    packet_dep_merge(rq_it->instr_depend_on_me, packet.instr_depend_on_me);
    packet_dep_merge(rq_it->to_return, packet.to_return);

    return std::distance(std::begin(channel.RQ), rq_it); // merged index
  }
>>>>>>> 86cc84db

  // Find empty slot
  if (auto rq_it = std::find_if_not(std::begin(channel.RQ), std::end(channel.RQ), is_valid<PACKET>()); rq_it != std::end(channel.RQ)) {
    packet->forward_checked = false;
    packet->event_cycle = current_cycle;
    *rq_it = *packet;

<<<<<<< HEAD
    return true;
  }

  return false;
}

bool MEMORY_CONTROLLER::add_wq(PACKET* packet)
{
  auto& channel = channels[dram_get_channel(packet->address)];

=======
  *rq_it = packet;
  rq_it->event_cycle = current_cycle;

  return get_occupancy(1, packet.address);
}

int MEMORY_CONTROLLER::add_wq(const PACKET& packet)
{
  if (all_warmup_complete < NUM_CPUS)
    return -1; // Fast-forward

  auto& channel = channels[dram_get_channel(packet.address)];

  // Check for duplicates
  auto wq_it = std::find_if(std::begin(channel.WQ), std::end(channel.WQ), eq_addr<PACKET>(packet.address, LOG2_BLOCK_SIZE));
  if (wq_it != std::end(channel.WQ))
    return 0;

>>>>>>> 86cc84db
  // search for the empty index
  if (auto wq_it = std::find_if_not(std::begin(channel.WQ), std::end(channel.WQ), is_valid<PACKET>()); wq_it != std::end(channel.WQ)) {
    packet->forward_checked = false;
    packet->event_cycle = current_cycle;
    *wq_it = *packet;

<<<<<<< HEAD
    return true;
  }

  channel.WQ_FULL++;
  return false;
}

bool MEMORY_CONTROLLER::add_pq(PACKET* packet) { return add_rq(packet); }
=======
  *wq_it = packet;
  wq_it->event_cycle = current_cycle;

  return get_occupancy(2, packet.address);
}

int MEMORY_CONTROLLER::add_pq(const PACKET& packet) { return add_rq(packet); }
>>>>>>> 86cc84db

/*
 * | row address | rank index | column address | bank index | channel | block
 * offset |
 */

uint32_t MEMORY_CONTROLLER::dram_get_channel(uint64_t address)
{
  int shift = LOG2_BLOCK_SIZE;
  return (address >> shift) & bitmask(lg2(DRAM_CHANNELS));
}

uint32_t MEMORY_CONTROLLER::dram_get_bank(uint64_t address)
{
  int shift = lg2(DRAM_CHANNELS) + LOG2_BLOCK_SIZE;
  return (address >> shift) & bitmask(lg2(DRAM_BANKS));
}

uint32_t MEMORY_CONTROLLER::dram_get_column(uint64_t address)
{
  int shift = lg2(DRAM_BANKS) + lg2(DRAM_CHANNELS) + LOG2_BLOCK_SIZE;
  return (address >> shift) & bitmask(lg2(DRAM_COLUMNS));
}

uint32_t MEMORY_CONTROLLER::dram_get_rank(uint64_t address)
{
  int shift = lg2(DRAM_BANKS) + lg2(DRAM_COLUMNS) + lg2(DRAM_CHANNELS) + LOG2_BLOCK_SIZE;
  return (address >> shift) & bitmask(lg2(DRAM_RANKS));
}

uint32_t MEMORY_CONTROLLER::dram_get_row(uint64_t address)
{
  int shift = lg2(DRAM_RANKS) + lg2(DRAM_BANKS) + lg2(DRAM_COLUMNS) + lg2(DRAM_CHANNELS) + LOG2_BLOCK_SIZE;
  return (address >> shift) & bitmask(lg2(DRAM_ROWS));
}

uint32_t MEMORY_CONTROLLER::get_occupancy(uint8_t queue_type, uint64_t address)
{
  uint32_t channel = dram_get_channel(address);
  if (queue_type == 1)
    return std::count_if(std::begin(channels[channel].RQ), std::end(channels[channel].RQ), is_valid<PACKET>());
  else if (queue_type == 2)
    return std::count_if(std::begin(channels[channel].WQ), std::end(channels[channel].WQ), is_valid<PACKET>());
  else if (queue_type == 3)
    return get_occupancy(1, address);

  return 0;
}

uint32_t MEMORY_CONTROLLER::get_size(uint8_t queue_type, uint64_t address)
{
  uint32_t channel = dram_get_channel(address);
  if (queue_type == 1)
    return channels[channel].RQ.size();
  else if (queue_type == 2)
    return channels[channel].WQ.size();
  else if (queue_type == 3)
    return get_size(1, address);

  return 0;
}<|MERGE_RESOLUTION|>--- conflicted
+++ resolved
@@ -20,7 +20,7 @@
     if (all_warmup_complete < NUM_CPUS) {
       for (auto &entry : channel.RQ) {
         for (auto ret : entry.to_return)
-          ret->return_data(&entry);
+          ret->return_data(entry);
 
         entry = {};
       }
@@ -129,7 +129,6 @@
   }
 }
 
-<<<<<<< HEAD
 void DRAM_CHANNEL::check_collision()
 {
   for (auto wq_it = std::begin(WQ); wq_it != std::end(WQ); ++wq_it) {
@@ -151,7 +150,7 @@
       if (auto wq_it = std::find_if(std::begin(WQ), std::end(WQ), checker); wq_it != std::end(WQ)) {
         rq_it->data = wq_it->data;
         for (auto ret : rq_it->to_return)
-          ret->return_data(&(*rq_it));
+          ret->return_data(*rq_it);
 
         *rq_it = {};
       } else if (auto found = std::find_if(std::begin(RQ), rq_it, checker); found != rq_it) {
@@ -172,92 +171,35 @@
         rq_it->forward_checked = true;
       }
     }
-=======
-int MEMORY_CONTROLLER::add_rq(const PACKET& packet)
-{
-  if (all_warmup_complete < NUM_CPUS) {
-    for (auto ret : packet.to_return)
-      ret->return_data(packet);
-
-    return -1; // Fast-forward
-  }
-
+  }
+}
+
+bool MEMORY_CONTROLLER::add_rq(const PACKET& packet)
+{
   auto& channel = channels[dram_get_channel(packet.address)];
-
-  // Check for forwarding
-  auto wq_it = std::find_if(std::begin(channel.WQ), std::end(channel.WQ), eq_addr<PACKET>(packet.address, LOG2_BLOCK_SIZE));
-  if (wq_it != std::end(channel.WQ)) {
-    PACKET copy{packet};
-    copy.data = wq_it->data;
-    for (auto ret : copy.to_return)
-      ret->return_data(copy);
-
-    return -1; // merged index
->>>>>>> 86cc84db
-  }
-}
-
-<<<<<<< HEAD
-bool MEMORY_CONTROLLER::add_rq(PACKET* packet)
-{
-  auto& channel = channels[dram_get_channel(packet->address)];
-=======
-  // Check for duplicates
-  auto rq_it = std::find_if(std::begin(channel.RQ), std::end(channel.RQ), eq_addr<PACKET>(packet.address, LOG2_BLOCK_SIZE));
-  if (rq_it != std::end(channel.RQ)) {
-    packet_dep_merge(rq_it->lq_index_depend_on_me, packet.lq_index_depend_on_me);
-    packet_dep_merge(rq_it->sq_index_depend_on_me, packet.sq_index_depend_on_me);
-    packet_dep_merge(rq_it->instr_depend_on_me, packet.instr_depend_on_me);
-    packet_dep_merge(rq_it->to_return, packet.to_return);
-
-    return std::distance(std::begin(channel.RQ), rq_it); // merged index
-  }
->>>>>>> 86cc84db
 
   // Find empty slot
   if (auto rq_it = std::find_if_not(std::begin(channel.RQ), std::end(channel.RQ), is_valid<PACKET>()); rq_it != std::end(channel.RQ)) {
-    packet->forward_checked = false;
-    packet->event_cycle = current_cycle;
     *rq_it = *packet;
-
-<<<<<<< HEAD
+    rq_it->forward_checked = false;
+    rq_it->event_cycle = current_cycle;
+
     return true;
   }
 
   return false;
 }
 
-bool MEMORY_CONTROLLER::add_wq(PACKET* packet)
-{
-  auto& channel = channels[dram_get_channel(packet->address)];
-
-=======
-  *rq_it = packet;
-  rq_it->event_cycle = current_cycle;
-
-  return get_occupancy(1, packet.address);
-}
-
-int MEMORY_CONTROLLER::add_wq(const PACKET& packet)
-{
-  if (all_warmup_complete < NUM_CPUS)
-    return -1; // Fast-forward
-
+bool MEMORY_CONTROLLER::add_wq(const PACKET& packet)
+{
   auto& channel = channels[dram_get_channel(packet.address)];
 
-  // Check for duplicates
-  auto wq_it = std::find_if(std::begin(channel.WQ), std::end(channel.WQ), eq_addr<PACKET>(packet.address, LOG2_BLOCK_SIZE));
-  if (wq_it != std::end(channel.WQ))
-    return 0;
-
->>>>>>> 86cc84db
   // search for the empty index
   if (auto wq_it = std::find_if_not(std::begin(channel.WQ), std::end(channel.WQ), is_valid<PACKET>()); wq_it != std::end(channel.WQ)) {
-    packet->forward_checked = false;
-    packet->event_cycle = current_cycle;
     *wq_it = *packet;
-
-<<<<<<< HEAD
+    wq_it->forward_checked = false;
+    wq_it->event_cycle = current_cycle;
+
     return true;
   }
 
@@ -265,16 +207,7 @@
   return false;
 }
 
-bool MEMORY_CONTROLLER::add_pq(PACKET* packet) { return add_rq(packet); }
-=======
-  *wq_it = packet;
-  wq_it->event_cycle = current_cycle;
-
-  return get_occupancy(2, packet.address);
-}
-
-int MEMORY_CONTROLLER::add_pq(const PACKET& packet) { return add_rq(packet); }
->>>>>>> 86cc84db
+bool MEMORY_CONTROLLER::add_pq(const PACKET& packet) { return add_rq(packet); }
 
 /*
  * | row address | rank index | column address | bank index | channel | block
