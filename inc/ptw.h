#ifndef PTW_H
#define PTW_H

#include <list>
#include <map>
#include <optional>

#include "memory_class.h"

class PagingStructureCache
{
    struct block_t
    {
        bool valid = false;
        uint64_t address;
        uint64_t data;
        uint32_t lru = std::numeric_limits<uint32_t>::max() >> 1;
    };

    const std::string NAME;
    const uint32_t NUM_SET, NUM_WAY;
    std::vector<block_t> block{NUM_SET*NUM_WAY};

    public:
        const std::size_t level;
        PagingStructureCache(std::string v1, uint8_t v2, uint32_t v3, uint32_t v4) : NAME(v1), NUM_SET(v3), NUM_WAY(v4), level(v2) {}

        std::optional<uint64_t> check_hit(uint64_t address);
        void fill_cache(uint64_t next_level_paddr, uint64_t vaddr);
};

class PageTableWalker : public champsim::operable, public MemoryRequestConsumer, public MemoryRequestProducer
{
    public:
        const std::string NAME;
        const uint32_t cpu;
        const uint32_t MSHR_SIZE, MAX_READ, MAX_FILL;

        champsim::delay_queue<PACKET> RQ;

        std::list<PACKET> MSHR;

        uint64_t total_miss_latency = 0;

        PagingStructureCache PSCL5, PSCL4, PSCL3, PSCL2;

        const uint64_t CR3_addr;
        std::map<std::pair<uint64_t, std::size_t>, uint64_t> page_table;

<<<<<<< HEAD
        PageTableWalker(std::string v1, uint32_t cpu, uint32_t v2, uint32_t v3, uint32_t v4, uint32_t v5, uint32_t v6, uint32_t v7, uint32_t v8, uint32_t v9, uint32_t v10, uint32_t v11, uint32_t v12, uint32_t v13, unsigned latency, MemoryRequestConsumer* ll);
=======
        PageTableWalker(string v1, uint32_t cpu, unsigned fill_level, uint32_t v2, uint32_t v3, uint32_t v4, uint32_t v5, uint32_t v6, uint32_t v7, uint32_t v8, uint32_t v9, uint32_t v10, uint32_t v11, uint32_t v12, uint32_t v13, unsigned latency, MemoryRequestConsumer* ll);
>>>>>>> d79000bd

        // functions
        int add_rq(PACKET *packet);
        int add_wq(PACKET *packet) { assert(0); }
        int add_pq(PACKET *packet) { assert(0); }

        void return_data(PACKET *packet),
             operate();

        void handle_read(), handle_fill();
        void increment_WQ_FULL(uint64_t address) {}

        uint32_t get_occupancy(uint8_t queue_type, uint64_t address),
                 get_size(uint8_t queue_type, uint64_t address);

        uint64_t get_shamt(uint8_t pt_level);

        void print_deadlock() override;
};

#endif<|MERGE_RESOLUTION|>--- conflicted
+++ resolved
@@ -47,11 +47,7 @@
         const uint64_t CR3_addr;
         std::map<std::pair<uint64_t, std::size_t>, uint64_t> page_table;
 
-<<<<<<< HEAD
-        PageTableWalker(std::string v1, uint32_t cpu, uint32_t v2, uint32_t v3, uint32_t v4, uint32_t v5, uint32_t v6, uint32_t v7, uint32_t v8, uint32_t v9, uint32_t v10, uint32_t v11, uint32_t v12, uint32_t v13, unsigned latency, MemoryRequestConsumer* ll);
-=======
-        PageTableWalker(string v1, uint32_t cpu, unsigned fill_level, uint32_t v2, uint32_t v3, uint32_t v4, uint32_t v5, uint32_t v6, uint32_t v7, uint32_t v8, uint32_t v9, uint32_t v10, uint32_t v11, uint32_t v12, uint32_t v13, unsigned latency, MemoryRequestConsumer* ll);
->>>>>>> d79000bd
+        PageTableWalker(std::string v1, uint32_t cpu, unsigned fill_level, uint32_t v2, uint32_t v3, uint32_t v4, uint32_t v5, uint32_t v6, uint32_t v7, uint32_t v8, uint32_t v9, uint32_t v10, uint32_t v11, uint32_t v12, uint32_t v13, unsigned latency, MemoryRequestConsumer* ll);
 
         // functions
         int add_rq(PACKET *packet);
