#ifndef OOO_CPU_H
#define OOO_CPU_H

#include <array>
#include <queue>
#include <functional>
#include <queue>

#include "champsim_constants.h"
#include "delay_queue.hpp"
#include "instruction.h"
#include "cache.h"
#include "instruction.h"
#include "operable.h"
#include "ptw.h"

using namespace std;

class CacheBus : public MemoryRequestProducer
{
    public:
        champsim::circular_buffer<PACKET> PROCESSED;
        CacheBus(std::size_t q_size, MemoryRequestConsumer *ll) : MemoryRequestProducer(ll), PROCESSED(q_size) {}
        void return_data(PACKET *packet);
};

// cpu
class O3_CPU : public champsim::operable {
  public:
    uint32_t cpu = 0;
    bool operated = false;

    // instruction
    uint64_t instr_unique_id = 0, completed_executions = 0,
             begin_sim_cycle = 0, begin_sim_instr = 0,
             last_sim_cycle = 0, last_sim_instr = 0,
             finish_sim_cycle = 0, finish_sim_instr = 0,
             instrs_to_read_this_cycle = 0, instrs_to_fetch_this_cycle = 0,
             next_print_instruction = STAT_PRINTING_PERIOD, num_retired = 0;
    uint32_t inflight_reg_executions = 0, inflight_mem_executions = 0;

    struct dib_entry_t
    {
        bool valid = false;
        unsigned lru = 999999;
        uint64_t address = 0;
    };

    // instruction buffer
    using dib_t= std::vector<dib_entry_t>;
    const std::size_t dib_set, dib_way, dib_window;
    dib_t DIB{dib_set*dib_way};

    // reorder buffer, load/store queue, register file
    champsim::circular_buffer<ooo_model_instr> IFETCH_BUFFER;
    champsim::delay_queue<ooo_model_instr> DISPATCH_BUFFER;
    champsim::delay_queue<ooo_model_instr> DECODE_BUFFER;
    champsim::circular_buffer<ooo_model_instr> ROB;
    std::vector<LSQ_ENTRY> LQ;
    std::vector<LSQ_ENTRY> SQ;

    // Constants
    const unsigned FETCH_WIDTH, DECODE_WIDTH, DISPATCH_WIDTH, SCHEDULER_SIZE, EXEC_WIDTH, LQ_WIDTH, SQ_WIDTH, RETIRE_WIDTH;
    const unsigned BRANCH_MISPREDICT_PENALTY, SCHEDULING_LATENCY, EXEC_LATENCY;

    // store array, this structure is required to properly handle store instructions
    std::queue<uint64_t> STA;

    // Ready-To-Execute
    std::queue<champsim::circular_buffer<ooo_model_instr>::iterator> ready_to_execute;

    // Ready-To-Load
    std::queue<std::vector<LSQ_ENTRY>::iterator> RTL0, RTL1;

    // Ready-To-Store
    std::queue<std::vector<LSQ_ENTRY>::iterator> RTS0, RTS1;

    // branch
    int branch_mispredict_stall_fetch = 0; // flag that says that we should stall because a branch prediction was wrong
    int mispredicted_branch_iw_index = 0; // index in the instruction window of the mispredicted branch.  fetch resumes after the instruction at this index executes
    uint8_t  fetch_stall = 0;
    uint64_t fetch_resume_cycle = 0;
    uint64_t num_branch = 0, branch_mispredictions = 0;
    uint64_t total_rob_occupancy_at_branch_mispredict;

    uint64_t total_branch_types[8] = {};
    uint64_t branch_type_misses[8] = {};

    CacheBus ITLB_bus, DTLB_bus, L1I_bus, L1D_bus;
  
<<<<<<< HEAD
	PageTableWalker PTW{"PTW", cpu, PSCL5_SET, PSCL5_WAY, PSCL4_SET, PSCL4_WAY, PSCL3_SET, PSCL3_WAY, PSCL2_SET, PSCL2_WAY, PTW_RQ_SIZE, PTW_MSHR_SIZE, PTW_MAX_READ, PTW_MAX_WRITE, 0};
=======
	PageTableWalker *PTW;
>>>>>>> 28663518

    // constructor
    O3_CPU(uint32_t cpu, double freq_scale, std::size_t dib_set, std::size_t dib_way, std::size_t dib_window,
            std::size_t ifetch_buffer_size, std::size_t decode_buffer_size, std::size_t dispatch_buffer_size,
            std::size_t rob_size, std::size_t lq_size, std::size_t sq_size,
            unsigned fetch_width, unsigned decode_width, unsigned dispatch_width, unsigned schedule_width,
            unsigned execute_width, unsigned lq_width, unsigned sq_width, unsigned retire_width,
            unsigned mispredict_penalty, unsigned decode_latency, unsigned dispatch_latency, unsigned schedule_latency, unsigned execute_latency,
            CACHE *itlb, CACHE *dtlb, CACHE *l1i, CACHE *l1d, PageTableWalker *ptw) :
        champsim::operable(freq_scale), cpu(cpu), dib_set(dib_set), dib_way(dib_way), dib_window(dib_window),
        IFETCH_BUFFER(ifetch_buffer_size), DISPATCH_BUFFER(dispatch_buffer_size, dispatch_latency), DECODE_BUFFER(decode_buffer_size, decode_latency),
        ROB(rob_size), LQ(lq_size), SQ(sq_size),
        FETCH_WIDTH(fetch_width), DECODE_WIDTH(decode_width), DISPATCH_WIDTH(dispatch_width), SCHEDULER_SIZE(schedule_width),
        EXEC_WIDTH(execute_width), LQ_WIDTH(lq_width), SQ_WIDTH(sq_width), RETIRE_WIDTH(retire_width),
        BRANCH_MISPREDICT_PENALTY(mispredict_penalty), SCHEDULING_LATENCY(schedule_latency), EXEC_LATENCY(execute_latency),
        ITLB_bus(rob_size, itlb), DTLB_bus(rob_size, dtlb), L1I_bus(rob_size, l1i), L1D_bus(rob_size, l1d), PTW(ptw)
    {
        // BRANCH PREDICTOR & BTB
        initialize_branch_predictor();
	initialize_btb();

        // TLBs
        itlb->cpu = this->cpu;
        itlb->cache_type = IS_ITLB;
        itlb->fill_level = FILL_L1;

        dtlb->cpu = this->cpu;
        dtlb->cache_type = IS_DTLB;
        dtlb->fill_level = FILL_L1;

        static_cast<CACHE*>(dtlb->lower_level)->cpu = this->cpu;
        static_cast<CACHE*>(dtlb->lower_level)->cache_type = IS_STLB;
        static_cast<CACHE*>(dtlb->lower_level)->fill_level = FILL_L2;

<<<<<<< HEAD
		PTW.lower_level = &L1D; //PTW checks L1 cache for cached translation blocks.
=======
        ptw->cpu = this->cpu;
        ptw->cache_type = IS_PTW;
>>>>>>> 28663518

        // PRIVATE CACHE
        l1i->cpu = this->cpu;
        l1i->cache_type = IS_L1I;
        l1i->fill_level = FILL_L1;

        l1d->cpu = this->cpu;
        l1d->cache_type = IS_L1D;
        l1d->fill_level = FILL_L1;

        static_cast<CACHE*>(l1d->lower_level)->cpu = this->cpu;
        static_cast<CACHE*>(l1d->lower_level)->cache_type = IS_L2C;
        static_cast<CACHE*>(l1d->lower_level)->fill_level = FILL_L2;

        l1i_prefetcher_initialize();
        l1d->l1d_prefetcher_initialize();
        static_cast<CACHE*>(l1d->lower_level)->l2c_prefetcher_initialize();

        using namespace std::placeholders;

        itlb->find_victim = std::bind(&CACHE::lru_victim, itlb, _1, _2, _3, _4, _5, _6, _7);
        dtlb->find_victim = std::bind(&CACHE::lru_victim, dtlb, _1, _2, _3, _4, _5, _6, _7);
        static_cast<CACHE*>(dtlb->lower_level)->find_victim = std::bind(&CACHE::lru_victim, static_cast<CACHE*>(dtlb->lower_level), _1, _2, _3, _4, _5, _6, _7);
        l1i->find_victim = std::bind(&CACHE::lru_victim, l1i, _1, _2, _3, _4, _5, _6, _7);
        l1d->find_victim = std::bind(&CACHE::lru_victim, l1d, _1, _2, _3, _4, _5, _6, _7);
        static_cast<CACHE*>(l1d->lower_level)->find_victim = std::bind(&CACHE::lru_victim, static_cast<CACHE*>(l1d->lower_level), _1, _2, _3, _4, _5, _6, _7);

        itlb->update_replacement_state = std::bind(&CACHE::lru_update, itlb, _2, _3, _7, _8);
        dtlb->update_replacement_state = std::bind(&CACHE::lru_update, dtlb, _2, _3, _7, _8);
        static_cast<CACHE*>(dtlb->lower_level)->update_replacement_state = std::bind(&CACHE::lru_update, static_cast<CACHE*>(dtlb->lower_level), _2, _3, _7, _8);
        l1i->update_replacement_state = std::bind(&CACHE::lru_update, l1i, _2, _3, _7, _8);
        l1d->update_replacement_state = std::bind(&CACHE::lru_update, l1d, _2, _3, _7, _8);
        static_cast<CACHE*>(l1d->lower_level)->update_replacement_state = std::bind(&CACHE::lru_update, static_cast<CACHE*>(l1d->lower_level), _2, _3, _7, _8);

        itlb->replacement_final_stats = std::bind(&CACHE::lru_final_stats, itlb);
        dtlb->replacement_final_stats = std::bind(&CACHE::lru_final_stats, dtlb);
        static_cast<CACHE*>(dtlb->lower_level)->replacement_final_stats = std::bind(&CACHE::lru_final_stats, static_cast<CACHE*>(dtlb->lower_level));
        l1i->replacement_final_stats = std::bind(&CACHE::lru_final_stats, l1i);
        l1d->replacement_final_stats = std::bind(&CACHE::lru_final_stats, l1d);
        static_cast<CACHE*>(l1d->lower_level)->replacement_final_stats = std::bind(&CACHE::lru_final_stats, static_cast<CACHE*>(l1d->lower_level));
    }

    void operate();

    // functions
    void init_instruction(ooo_model_instr instr);
    void check_dib(),
         translate_fetch(),
         fetch_instruction(),
         promote_to_decode(),
         decode_instruction(),
         dispatch_instruction(),
         schedule_instruction(),
         execute_instruction(),
         schedule_memory_instruction(),
         execute_memory_instruction(),
         do_check_dib(ooo_model_instr &instr),
         do_translate_fetch(champsim::circular_buffer<ooo_model_instr>::iterator begin, champsim::circular_buffer<ooo_model_instr>::iterator end),
         do_fetch_instruction(champsim::circular_buffer<ooo_model_instr>::iterator begin, champsim::circular_buffer<ooo_model_instr>::iterator end),
         do_dib_update(const ooo_model_instr &instr),
         do_scheduling(champsim::circular_buffer<ooo_model_instr>::iterator rob_it),
         do_execution(champsim::circular_buffer<ooo_model_instr>::iterator rob_it),
         do_memory_scheduling(champsim::circular_buffer<ooo_model_instr>::iterator rob_it),
         operate_lsq(),
         do_complete_execution(champsim::circular_buffer<ooo_model_instr>::iterator rob_it),
         do_sq_forward_to_lq(LSQ_ENTRY &sq_entry, LSQ_ENTRY &lq_entry);

    void initialize_core();
    void add_load_queue(champsim::circular_buffer<ooo_model_instr>::iterator rob_index, uint32_t data_index),
         add_store_queue(champsim::circular_buffer<ooo_model_instr>::iterator rob_index, uint32_t data_index);
    void execute_store(std::vector<LSQ_ENTRY>::iterator sq_it);
    int  execute_load(std::vector<LSQ_ENTRY>::iterator lq_it);
    int  do_translate_store(std::vector<LSQ_ENTRY>::iterator sq_it);
    int  do_translate_load(std::vector<LSQ_ENTRY>::iterator sq_it);
    void check_dependency(int prior, int current);
    void operate_cache();
    void complete_inflight_instruction();
    void handle_memory_return();
    void retire_rob();

  // branch predictor
  uint8_t predict_branch(uint64_t ip, uint64_t predicted_target, uint8_t always_taken, uint8_t branch_type);
  void initialize_branch_predictor(),
    last_branch_result(uint64_t ip, uint64_t branch_target, uint8_t taken, uint8_t branch_type);

  // btb
  std::pair<uint64_t, uint8_t> btb_prediction(uint64_t ip, uint8_t branch_type);
  void initialize_btb(),
    update_btb(uint64_t ip, uint64_t branch_target, uint8_t taken, uint8_t branch_type);

  // code prefetching
  void l1i_prefetcher_initialize();
  void l1i_prefetcher_branch_operate(uint64_t ip, uint8_t branch_type, uint64_t branch_target);
  void l1i_prefetcher_cache_operate(uint64_t v_addr, uint8_t cache_hit, uint8_t prefetch_hit);
  void l1i_prefetcher_cycle_operate();
  void l1i_prefetcher_cache_fill(uint64_t v_addr, uint32_t set, uint32_t way, uint8_t prefetch, uint64_t evicted_v_addr);
  void l1i_prefetcher_final_stats();
  int prefetch_code_line(uint64_t pf_v_addr);
};

#endif
<|MERGE_RESOLUTION|>--- conflicted
+++ resolved
@@ -87,12 +87,8 @@
     uint64_t branch_type_misses[8] = {};
 
     CacheBus ITLB_bus, DTLB_bus, L1I_bus, L1D_bus;
-  
-<<<<<<< HEAD
-	PageTableWalker PTW{"PTW", cpu, PSCL5_SET, PSCL5_WAY, PSCL4_SET, PSCL4_WAY, PSCL3_SET, PSCL3_WAY, PSCL2_SET, PSCL2_WAY, PTW_RQ_SIZE, PTW_MSHR_SIZE, PTW_MAX_READ, PTW_MAX_WRITE, 0};
-=======
-	PageTableWalker *PTW;
->>>>>>> 28663518
+
+    PageTableWalker *PTW;
 
     // constructor
     O3_CPU(uint32_t cpu, double freq_scale, std::size_t dib_set, std::size_t dib_way, std::size_t dib_window,
@@ -126,13 +122,6 @@
         static_cast<CACHE*>(dtlb->lower_level)->cpu = this->cpu;
         static_cast<CACHE*>(dtlb->lower_level)->cache_type = IS_STLB;
         static_cast<CACHE*>(dtlb->lower_level)->fill_level = FILL_L2;
-
-<<<<<<< HEAD
-		PTW.lower_level = &L1D; //PTW checks L1 cache for cached translation blocks.
-=======
-        ptw->cpu = this->cpu;
-        ptw->cache_type = IS_PTW;
->>>>>>> 28663518
 
         // PRIVATE CACHE
         l1i->cpu = this->cpu;
