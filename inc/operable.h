--- conflicted
+++ resolved
@@ -34,13 +34,7 @@
   virtual void initialize(){};
   virtual void operate() = 0;
   virtual void begin_phase(){};
-<<<<<<< HEAD
-  virtual void end_phase(unsigned cpu){};
-=======
   virtual void end_phase(unsigned){};
-  virtual void print_roi_stats(){};
-  virtual void print_phase_stats(){};
->>>>>>> 9d8d7825
   virtual void print_deadlock() {}
 };
 
