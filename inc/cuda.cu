#include <cuda_runtime.h>
#include <cassert>
#include "FixedVectorMath.hh"
#include <cmath>
#include <chrono>
#include <iostream>
#include <cudaProfiler.h>
#include <cstring>
#include <omp.h>

void checkCudaError(const char* message) {
    cudaError_t err = cudaGetLastError();
    if (err != cudaSuccess) {
        std::cerr << "CUDA error: " << message << " - " << cudaGetErrorString(err) << std::endl;
        exit(-1);
    }
}
#define CEIL_DIV(M, N) (((M) + (N)-1) / (N))
#define TILE_SIZE 32
#define BLOCK_SIZE 32

void print_attention_scores_per_head(float* d_attention_scores, int num_heads, int sequence_len) {
    float* h_attention_scores = new float[num_heads * sequence_len * sequence_len];
    cudaMemcpy(h_attention_scores, d_attention_scores, num_heads * sequence_len * sequence_len * sizeof(float), cudaMemcpyDeviceToHost);

    for (int head = 0; head < num_heads; ++head) {
        std::cout << "Head " << head << " Attention Scores:\n";
        for (int i = 0; i < sequence_len; ++i) {
            for (int j = 0; j < sequence_len; ++j) {
                std::cout << h_attention_scores[head * sequence_len * sequence_len + i * sequence_len + j] << " ";
            }
            std::cout << "\n";
        }
        std::cout << "\n";
    }
    delete[] h_attention_scores;
}

void print_device_matrix(const float* d_matrix, int rows, int cols, const std::string& name, cudaStream_t stream) {
    // Allocate host memory
    float* h_matrix = new float[rows * cols];

    // Copy from device to host
    cudaMemcpyAsync(h_matrix, d_matrix, rows * cols * sizeof(float), cudaMemcpyDeviceToHost,stream);
    cudaDeviceSynchronize();  // Ensure memory copy is completed before printing

    // Print the first 5x5 submatrix
    std::cout << "First 5x5 submatrix of " << name << ":\n";
    for (int i = 0; i < 24 && i < rows; ++i) {  // Ensure within bounds
        std::cout << i << ":";
        for (int j = 0; j < 70 && j < cols; ++j) {
            std::cout << h_matrix[i * cols + j] << " ";
        }
        std::cout << "\n";
    }

    // Free host memory
    delete[] h_matrix;
}

void printmatrix(const FixedVector<FixedVector<float>>& matrix, const std::string& name) {
    std::cout << "Matrix: " << name << std::endl;
    for (size_t i = 0; i < std::min(matrix.size(), static_cast<size_t>(5)); ++i) {
        for (size_t j = 0; j < std::min(matrix[i].size(), static_cast<size_t>(5)); ++j) {
            std::cout << matrix[i][j] << " ";
        }
        std::cout << std::endl;
    }
    std::cout << std::endl;
  }
  
  void print_dmask(float* dmask, int m) {
    // Allocate host memory
    float* hmask = new float[m * m];

    // Copy from device to host
    cudaMemcpy(hmask, dmask, m * m * sizeof(float), cudaMemcpyDeviceToHost);

    // Print the first 5x5 submatrix
    std::cout << "First 5x5 submatrix of dmask:\n";
    for (int i = 0; i < 5 && i < m; ++i) {  // Ensure within bounds
        for (int j = 0; j < 5 && j < m; ++j) {
            std::cout << hmask[i * m + j] << " ";
        }
        std::cout << "\n";
    }

    // Free host memory
    delete[] hmask;
}

  void print_hmask(const float* hmask, int m) {
    std::cout << "First 5x5 submatrix of hmask:\n";
    for (int i = 0; i < 5 && i < m; ++i) {  // Ensure within bounds
        for (int j = 0; j < 5 && j < m; ++j) {
            std::cout << hmask[i * m + j] << " ";
        }
        std::cout << "\n";
    }
}
void printMatrix(const char* name, float* d_matrix, int rows, int cols) {
    FixedVector<float> h_matrix(rows * cols);
    cudaMemcpy(h_matrix.data(), d_matrix, rows * cols * sizeof(float), cudaMemcpyDeviceToHost);

    std::cout << name << " (First 5x5 values):\n";
    int display_rows = std::min(5, rows);
    int display_cols = std::min(5, cols);
    
    for (int i = 0; i < display_rows; ++i) {
        for (int j = 0; j < display_cols; ++j) {
            std::cout << h_matrix[i * cols + j] << " ";
        }
        std::cout << "\n";
    }
    std::cout << "--------------------------------------\n";
}
/*
    This file is split into two sections!

    1. Kernel code
        - This is the code executed on the GPU itself
    
    2. Cuda Definitions
        - Our API to interact with the GPU, responsible for data preperation, transmission, and return

    ////////////////////////////////////////
    // Important Variables
    ////////////////////////////////////////

    blockIdx: Which block (in a given dimension denoted by .(x,y,z)) the current thread belongs to.

    blockDim: How many threads per block along the given axis .(x, y, z)
        - Nvidia executes threads in groups of 32 called warps. It's optimal (not required) to keep block sizes a multiple of 32


    Refer to the Cheat Sheet for visualizing these dimensions. 
    https://www.eecs.umich.edu/courses/eecs471/resources/materials/CUDA-Thread-Indexing-Cheatsheet.pdf
*/

/*
-----------------------------------------
    Kernel function defintions
-----------------------------------------
*/


__global__ void mulKernel(const float* A, const float* B, float* out, size_t N){
    size_t idx = blockIdx.x * blockDim.x + threadIdx.x;
    if (idx < N){
        out[idx] = A[idx] * B[idx];
    }
}

__global__ void mul2DKernel(const float* A, const float* B, float* out, size_t width, size_t height){
    //1. Determine row and column for the current thread
    size_t row = blockIdx.y * blockDim.y + threadIdx.y;
    size_t col = blockIdx.x * blockDim.x + threadIdx.x;

    // 2. Check Boundary 
    if (row < height && col < width){
        size_t idx = row * width + col;
        out[idx] = A[idx] * B[idx];
    }
}

__global__ void addKernel(float* A, const float* B, size_t N){
    size_t idx = blockIdx.x * blockDim.x + threadIdx.x;
    if (idx < N){
        A[idx] += B[idx];
    }
}

__global__ void add2DKernel(float* A, const float* B, size_t width, size_t height){
    //1. Determine row and column for the current thread
    size_t row = blockIdx.y * blockDim.y + threadIdx.y;
    size_t col = blockIdx.x * blockDim.x + threadIdx.x;

    // 2. Check Boundary 
    if (row < height && col < width){
        size_t idx = row * width + col;
        A[idx] += B[idx];
    }
}

__global__ void linear_kernel(int M, int N, int K, const float *A, const float *B, const float *bias, float *C) {
    const uint x = blockIdx.x * blockDim.x + threadIdx.x;
    const uint y = blockIdx.y * blockDim.y + threadIdx.y;
    // keep within tile bounds 
    if (x < M && y < N) {
      float tmp = 0.0;
      for (int i = 0; i < K; ++i) 
        tmp += A[x * K + i] * B[i * N + y];
      C[x * N + y] =  tmp + C[x * N + y];
    }
    C[x * N + y] += bias[y];
}

__global__ void sgemm_naive(int M, int N, int K, const float *A,
                            const float *B, float *C) {
  const uint x = blockIdx.x * blockDim.x + threadIdx.x;
  const uint y = blockIdx.y * blockDim.y + threadIdx.y;
  // keep within tile bounds 
  if (x < M && y < N) {
    float tmp = 0.0;
    for (int i = 0; i < K; ++i) 
      tmp += A[x * K + i] * B[i * N + y];
    C[x * N + y] =  tmp + C[x * N + y];
  }
}

__global__ void elementWiseMultiplyKernel(float* dA, float* dB, float* dOut, int m, int n)
{
    // Calculate global thread index
    int row = blockIdx.y * blockDim.y + threadIdx.y;
    int col = blockIdx.x * blockDim.x + threadIdx.x;

    // Perform the element-wise multiplication if within bounds
    if (row < m && col < n)
    {
        int index = row * n + col;
        dOut[index] = dA[index] * dB[index];
    }
}
#define TILE_SIZE 32
__global__ void sgemm_blockheads(int m, int n, int k, 
    const float* sequence_history, const float *w_q, const float *w_v, const float *w_k,
    float* Q, float* V, float* K) {

    __shared__ float tile_A[TILE_SIZE][TILE_SIZE];
    __shared__ float tile_Bq[TILE_SIZE][TILE_SIZE];
    __shared__ float tile_Bv[TILE_SIZE][TILE_SIZE];
    __shared__ float tile_Bk[TILE_SIZE][TILE_SIZE];

    int tx = threadIdx.x, ty = threadIdx.y;
    int row = blockIdx.y * TILE_SIZE + ty;
    int col = blockIdx.x * TILE_SIZE + tx;

    float sumQ = 0.0f, sumV = 0.0f, sumK = 0.0f;

    for (int t = 0; t < (k + TILE_SIZE - 1) / TILE_SIZE; ++t) {
        // Load elements into shared memory
        if (row < m && t * TILE_SIZE + tx < k) {
            tile_A[ty][tx] = sequence_history[row * k + t * TILE_SIZE + tx];
        } else {
            tile_A[ty][tx] = 0.0f;
        }

        if (t * TILE_SIZE + ty < k && col < n) {
            tile_Bq[ty][tx] = w_q[(t * TILE_SIZE + ty) * n + col];
            tile_Bv[ty][tx] = w_v[(t * TILE_SIZE + ty) * n + col];
            tile_Bk[ty][tx] = w_k[(t * TILE_SIZE + ty) * n + col];
        } else {
            tile_Bq[ty][tx] = 0.0f;
            tile_Bv[ty][tx] = 0.0f;
            tile_Bk[ty][tx] = 0.0f;
        }

        __syncthreads();

        // Compute partial sum within tile
        for (int i = 0; i < TILE_SIZE; ++i) {
            sumQ += tile_A[ty][i] * tile_Bq[i][tx];
            sumV += tile_A[ty][i] * tile_Bv[i][tx];
            sumK += tile_A[ty][i] * tile_Bk[i][tx];
        }
        __syncthreads();
    }

    if (row < m && col < n) {
        Q[row * n + col] += sumQ;
        V[row * n + col] += sumV;
        K[row * n + col] += sumK;
    }
}

__global__ void compute_attention_scores(
    const float* Q, const float* K, const float* mask,
    float* attention_scores, int sequence_len, int d_head,
    bool use_mask, int num_heads, int d_model) {

    int row = blockIdx.x * blockDim.x + threadIdx.x;
    int col = blockIdx.y * blockDim.y + threadIdx.y;
    int head = blockIdx.z;  // Each block in the z-dimension corresponds to a different head

    if (row >= sequence_len || col >= sequence_len || head >= num_heads) return;

    int head_offset = head * d_head;
    float score = 0.0f;

    // Compute raw attention scores (QK^T)
    for (int k = 0; k < d_head; ++k) {
        int Q_index = row * d_model + head_offset + k;
        int K_index = col * d_model + head_offset + k;
        score += Q[Q_index] * K[K_index];
    }

    // Scale the score
    score /= sqrtf(static_cast<float>(d_head));

    // Apply mask if necessary
    if (use_mask) {
        int mask_index = row * sequence_len + col;
        score += mask[mask_index];  // Ensure mask is correctly indexed
    }

    // Store attention score for this head
    int output_index = head * sequence_len * sequence_len + row * sequence_len + col;
    attention_scores[output_index] = score;
}


__global__ void compute_head_out(
    float* output, const float* att_score_soft, const float* V, 
    const int sequence_len, const int d_model, const int head, const int d_head) 
{
    const int row = blockIdx.x * blockDim.x + threadIdx.x;
    const int col = blockIdx.y * blockDim.y + threadIdx.y;
    
    int head_offset = head * d_head;

    if (row < sequence_len && col < d_head) {
        float tmp = 0.0f;
        for (int i = 0; i < sequence_len; ++i) {
            tmp += att_score_soft[row * sequence_len + i] * V[i * d_model + head_offset + col];
        }
        output[row * d_head + col] = tmp;
    }
}


__global__ void merge_heads(const float* head_out,  float* attention_out, int sequence_len, int d_model, int num_heads, int d_head, int head) // Head index passed as input
{
    int seq_idx = blockIdx.x * blockDim.x + threadIdx.x; // Row index (sequence)
    int feature_idx = blockIdx.y * blockDim.y + threadIdx.y; // Column index (within d_head)

    if (seq_idx < sequence_len && feature_idx < d_head) {
        // Compute correct input index in head_out for this head
        int head_out_index = seq_idx * d_head + feature_idx;

        // Compute correct output index in attention_out
        int attention_out_index = seq_idx * d_model + head * d_head + feature_idx;
        __syncthreads();
        attention_out[attention_out_index] = head_out[head_out_index];
    }
}


__global__ void softMax(float* output, float* input, int M, int N) 
{
    int row = blockDim.x * blockIdx.x + threadIdx.x;

    if (row < M) {
        // maximum of this row
        float x_max = -INFINITY;
        // norm factor of this row
        float norm = 0.0f;

        // output in 3 passes
        for (int col = 0; col < N; col++) {
            int i = row * N + col;
            x_max = max(x_max, input[i]);
        }
        for (int col = 0; col < N; col++) {
            int i = row * N + col;
            norm += expf(input[i] - x_max);
        }
        for (int col = 0; col < N; col++) {
            int i = row * N + col;
            output[i] = expf(input[i] - x_max) / norm;
        }
    }
}

#define BLOCK_SIZE 32
/*
-----------------------------------------
    Cuda API Definitions
-----------------------------------------
*/   
namespace FixedVectorMath {
<<<<<<< HEAD
=======
<<<<<<< HEAD
=======
<<<<<<< HEAD
=======
>>>>>>> ecbcde2 (Fixed sync problem with cuda streams)

    FixedVector<FixedVector<float>> MMA_CUDA(
        bool use_mask,
        int sequence_len,
        int d_model,
        const int num_ma_heads, 
        FixedVector<FixedVector<float>> &sequence_history,
        FixedVector<FixedVector<float>> &w_q,
        FixedVector<FixedVector<float>> &w_k,
        FixedVector<FixedVector<float>> &w_v,
        FixedVector<FixedVector<float>> &w_o) {
         
        cudaStream_t streams[num_ma_heads];
        for (int i = 0; i < num_ma_heads; i++)
            cudaStreamCreate(&streams[i]);
    
        FixedVector<FixedVector<float>> attention_out(sequence_len, FixedVector<float>(d_model, 0.0f));
        FixedVector<FixedVector<float>> mask(sequence_len, FixedVector<float>(sequence_len, 0.0f));
       
        if (use_mask)
          FixedVectorMath::applyMask(mask);
        

        // Fix dimensions
        int m = sequence_len;  // Number of sequences
        int n = d_model;       // Model dimension
        int k = d_model;       // Embedding dimension
        int d_head = d_model / num_ma_heads;
        int num_heads = num_ma_heads;

        // Allocate host memory
        float* hsequence_history = new float[m * k];
        float* hmask = new float[m * m];  // Flattened mask
        float* hout = new float[m * d_model];  
        float* hw_q = new float[k * d_model];
        float* hw_v = new float[k * d_model];
        float* hw_k = new float[k * d_model];
        
        for (size_t i = 0; i < m; ++i) {
            for (size_t j = 0; j < m; ++j) {
                hmask[i * m + j] = mask[i][j];  // Flattening row-major order
            }
        }
       
        // Copy input matrices to 1D arrays
        for (size_t i = 0; i < m; ++i) {
            memcpy(hsequence_history + i * k, sequence_history[i].data(), k * sizeof(float));
        }
        for (size_t i = 0; i < k; ++i) {
            memcpy(hw_q + i * d_model, w_q[i].data(), d_model * sizeof(float));
            memcpy(hw_v + i * d_model, w_v[i].data(), d_model * sizeof(float));
            memcpy(hw_k + i * d_model, w_k[i].data(), d_model * sizeof(float));
        }
    
       // Device memory
        static float* dsequence_history = nullptr;
        static float* dattention_scores = nullptr;
        static float* dattention_scores_softmax = nullptr;
        static float* dOut = nullptr;
        static float* dw_q = nullptr;
        static float* dmask = nullptr;
        static float* dw_k = nullptr;
        static float* dw_v = nullptr;
        static float* dQ = nullptr;
        static float* dV = nullptr;
        static float* dK = nullptr;
        static float* dhead_out = nullptr;
        static float* dattention_out = nullptr;

        if (dsequence_history == nullptr) {
            // Free previously allocated memory (if any)
            cudaFree(dw_q);
            cudaFree(dw_k);
            cudaFree(dw_v);
            cudaFree(dmask);
            cudaFree(dsequence_history);
            cudaFree(dattention_scores);
            cudaFree(dQ);
            cudaFree(dV);
            cudaFree(dOut);
            cudaFree(dK);
            cudaFree(dhead_out);
            cudaFree(dattention_out);

            // Allocate device memory
            cudaMalloc((void**)&dsequence_history, m * k * sizeof(float));
            checkCudaError("cudaMalloc for dsequence_history");
            
            cudaMalloc((void**)&dw_q, k * d_model * sizeof(float));
            checkCudaError("cudaMalloc for dw_q");
            
            cudaMalloc((void**)&dw_k, k * d_model * sizeof(float));
            checkCudaError("cudaMalloc for dw_k");
            
            cudaMalloc((void**)&dw_v, k * d_model * sizeof(float));
            checkCudaError("cudaMalloc for dw_v");
            
            cudaMalloc((void**)&dQ, sequence_len * d_model * sizeof(float));
            checkCudaError("cudaMalloc for dQ");
            
            cudaMalloc((void**)&dV, sequence_len * d_model * sizeof(float));
            checkCudaError("cudaMalloc for dV");
            
            cudaMalloc((void**)&dK, sequence_len * d_model * sizeof(float));
            checkCudaError("cudaMalloc for dK");
            
            cudaMalloc((void**)&dOut, sequence_len * d_model * sizeof(float));
            checkCudaError("cudaMalloc for dOut");
            
            cudaMalloc((void**)&dattention_scores, num_ma_heads*m * m * sizeof(float));
            checkCudaError("cudaMalloc for dattention_scores");

            cudaMalloc((void**)&dattention_scores_softmax, m * m * sizeof(float));
            checkCudaError("cudaMalloc for dattention_scores");
            
            cudaMalloc((void**)&dmask, m * m * sizeof(float));
            checkCudaError("cudaMalloc for dmask");
            
            // Allocate memory for head_out (stores attention-weighted V output)
            cudaMalloc((void**)&dhead_out, sequence_len * d_head * sizeof(float));
            checkCudaError("cudaMalloc for dhead_out");

            // Allocate memory for final attention_out (concatenated head_out results)
            cudaMalloc((void**)&dattention_out, sequence_len * d_model * sizeof(float));
            checkCudaError("cudaMalloc for dattention_out");
        }

    // Copy host data to device memory
    cudaMemcpyAsync(dmask, hmask, m * m * sizeof(float), cudaMemcpyHostToDevice,0);
    cudaMemcpyAsync(dsequence_history, hsequence_history, m * k * sizeof(float), cudaMemcpyHostToDevice,0);
    cudaMemcpyAsync(dw_q, hw_q, k * d_model * sizeof(float), cudaMemcpyHostToDevice,0);
    cudaMemcpyAsync(dw_v, hw_v, k * d_model * sizeof(float), cudaMemcpyHostToDevice,0);
    cudaMemcpyAsync(dw_k, hw_k, k * d_model * sizeof(float), cudaMemcpyHostToDevice,0);

    // Initialize device output matrices
    cudaMemsetAsync(dQ, 0, sequence_len * d_model * sizeof(float),0);
    cudaMemsetAsync(dV, 0, sequence_len * d_model * sizeof(float),0);
    cudaMemsetAsync(dK, 0, sequence_len * d_model * sizeof(float),0);
    cudaMemsetAsync(dattention_scores, 0, num_ma_heads*m * m * sizeof(float),0);
    cudaMemsetAsync(dattention_scores_softmax, 0, m * m * sizeof(float),0);
    cudaMemsetAsync(dhead_out, 0, sequence_len * d_head * sizeof(float),0);
    cudaMemsetAsync(dattention_out, 0, sequence_len * d_model * sizeof(float), 0);

    // Kernel configuration
    dim3 blockDim1(BLOCK_SIZE, BLOCK_SIZE);
    dim3 gridDim1((n + BLOCK_SIZE - 1) / BLOCK_SIZE, (m + BLOCK_SIZE - 1) / BLOCK_SIZE);        
    sgemm_blockheads<<<gridDim1, blockDim1, 0, 0>>>(m, n, k, dsequence_history, dw_q, dw_v, dw_k, dQ, dV, dK);
    cudaDeviceSynchronize();

    dim3 blockSize(8, 8, 1);  // Adjust based on available resources
    dim3 gridSize(
    (sequence_len + blockSize.x - 1) / blockSize.x,
    (sequence_len + blockSize.y - 1) / blockSize.y,
     num_heads);
    // Each head gets its own block in the z-dimension

    compute_attention_scores<<<gridSize, blockSize>>>(dQ, dK, dmask, dattention_scores, sequence_len, d_head, use_mask, num_ma_heads, d_model);
    print_attention_scores_per_head(dattention_scores, num_heads, sequence_len);
    cudaDeviceSynchronize();
    // dim3 blockDim1(16, 16);
    // dim3 gridDim1((d_model + blockDim.x - 1) / blockDim.x, (d_model + blockDim.y - 1) / blockDim.y); 
    // for(int head = 0; head < num_ma_heads; ++head)
    // {
    //     compute_attention_scores<<<gridDim1, blockDim1,0,streams[head]>>>(dQ, dK, dmask, dattention_scores, sequence_len, d_head, use_mask, head, d_model);
    //     softMax<<<gridDim1, blockDim1,0,streams[head]>>>(dattention_scores_softmax,dattention_scores,sequence_len,sequence_len);
    //     compute_head_out<<<gridDim1, blockDim1,0,streams[head]>>>(dhead_out, dattention_scores_softmax,dV, sequence_len,d_model,head, d_head);
    //     cudaDeviceSynchronize();
    //     merge_heads<<<gridDim1, blockDim1,0,streams[head]>>>(dhead_out, dattention_out, sequence_len,d_model, num_ma_heads, d_head,head);
    //     // print_device_matrix(dattention_scores, sequence_len, sequence_len, "dattention_out",streams[0]);
    //     // print_device_matrix(dhead_out, sequence_len, d_head, "dhead_out",streams[0]);
    // }
    // print_device_matrix(dattention_out, sequence_len, d_model, "dattention_out",streams[0]);

        // Cleanup
        delete[] hsequence_history;
        delete[] hout;
        delete[] hmask;
        delete[] hw_q;
        delete[] hw_v;
        delete[] hw_k;

        for (int i = 0; i < num_ma_heads; i++)
            cudaStreamDestroy(streams[i]);
        
        return attention_out;
    }
    
    
<<<<<<< HEAD
=======
>>>>>>> 9f3621e (Fixed sync problem with cuda streams)
>>>>>>> ecbcde2 (Fixed sync problem with cuda streams)
>>>>>>> b4d3573e
    FixedVector<FixedVector<float>> dotProductCuda(
        FixedVector<FixedVector<float>>& A, 
        FixedVector<FixedVector<float>>& B
        ) {
        
        static cudaStream_t stream1;
        // std::cout << stream1;
        if (stream1 == 0) {
            cudaStreamCreate (&stream1);
        }
        int m = A.size();  // Number of rows in A
        int n = A[0].size();  // Number of columns in A (also number of rows in B)
        int k = B[0].size();  // Number of columns in B

        // Flatten the 2D vectors into contiguous 1D arrays
        float* hA = new float[m * n];
        float* hB = new float[n * k];
        float* hOut = new float[m * k];

        for (size_t i = 0; i < m; ++i) {
            memcpy(hA + i * n, A[i].data(), n * sizeof(float));
        }
        for (size_t i = 0; i < n; ++i) {
            memcpy(hB + i * k, B[i].data(), k * sizeof(float));
        }

        // Device memory allocations (only if dimensions have changed)
        static float* dA = nullptr;
        static float* dB = nullptr;
        static float* dOut = nullptr;

        static int prevM = -1, prevN = -1, prevK = -1;

        // Check if the previous dimensions were the same, if not we need to 
        // free the pointers on the device
        if (prevM != m || prevK != k || prevN != n) {
            printf("resize");
            cudaFreeAsync(dA,stream1);
            cudaFreeAsync(dB,stream1);
            cudaFreeAsync(dOut,stream1);

            // Allocate device memory
            cudaMalloc((void**)&dA, m * n * sizeof(float));
            checkCudaError("cudaMalloc for dA");
            cudaMalloc((void**)&dB, n * k * sizeof(float));
            checkCudaError("cudaMalloc for dB");
            cudaMalloc((void**)&dOut, m * k * sizeof(float));
            checkCudaError("cudaMalloc for dOut");

            prevM = m;
            prevK = k;
            prevN = n;
        }

        // Copy A and B to device memory asynchronously
        cudaMemcpyAsync(dA, hA, m * n * sizeof(float), cudaMemcpyHostToDevice,stream1);
        checkCudaError("cudaMemcpyAsync for dA");
        cudaMemcpyAsync(dB, hB, k * n * sizeof(float), cudaMemcpyHostToDevice,stream1);
        checkCudaError("cudaMemcpyAsync for dB");
        cudaMemsetAsync(dOut, 0, m * k * sizeof(float),stream1);
        checkCudaError("cudaMemsetAsync for dOut");

        // Launch the kernel
        dim3 blockDim(16, 16);
        dim3 gridDim((m + blockDim.x - 1) / blockDim.x, (n + blockDim.y - 1) / blockDim.y);  // Grid size based on matrix dimensions
        sgemm_naive<<<gridDim, blockDim,0,stream1>>>(m, n, k, dA, dB, dOut);
        checkCudaError("Kernel launch failed");
        
        
     
        // Copy result back to host asynchronously
       

        //start = std::chrono::high_resolution_clock::now();

        cudaMemcpyAsync(hOut, dOut, m * k * sizeof(float), cudaMemcpyDeviceToHost,stream1);
        checkCudaError("cudaMemcpyAsync for hOut");
        //finish = std::chrono::high_resolution_clock::now();
        //std::cout << std::chrono::duration_cast<std::chrono::nanoseconds>(finish-start).count() << " ns for memcpy3 \n";

        // Convert output back to FixedVector
        
        FixedVector<FixedVector<float>> out(m, FixedVector<float>(k, 0.0f));
        for (size_t i = 0; i < m; ++i) {
            memcpy(out[i].data(), hOut + i * k, k * sizeof(float));  // Copy row i of the result
        }

        
        // Cleanup (free memory)
        delete[] hA;
        delete[] hB;
        delete[] hOut;

        return out;
    }

    void mulCuda(
        FixedVector<float>& out, 
        FixedVector<float>& A, 
        FixedVector<float>& B
        )
    {
        assert(A.size() == B.size());
        size_t N = A.size();

        // 1.) Host pointers (CPU)
        const float*  hA   = A.data();
        const float*  hB   = B.data();
        float*  hOut = out.data();
        
        // 2.) Device Pointers (GPU)
        float* dA   = nullptr;  
        float* dB   = nullptr;
        float* dOut = nullptr;

        cudaMallocAsync(&dA, N * sizeof(float),0);
        cudaMallocAsync(&dB, N * sizeof(float),0);
        cudaMallocAsync(&dOut, N * sizeof(float),0);

        // 3.) Copy input from host to device
        cudaMemcpy(dA, hA, N * sizeof(float), cudaMemcpyHostToDevice);
        cudaMemcpy(dB, hB, N * sizeof(float), cudaMemcpyHostToDevice);

        // 4.) Launch Kernel
        int blockSize = 256; // This is mostly arbitrary! But we use 16 for a base 2 number less than 1024 that can still perform many operations.
        int gridSize = (N + blockSize - 1) / blockSize; 
        mulKernel<<<gridSize, blockSize>>>(dA, dB, dOut, N);
        // 5.) Copy the output from device to host
        // BEWARE: using vec.data() as a the T* works for all values EXCEPT BOOLS, as vectors of bools are NOT CONTIGUOUS.
        cudaMemcpy(hOut,dOut, N * sizeof(float), cudaMemcpyDeviceToHost);

        // 6.) Clean up
    }

    void mulCuda(
        FixedVector<FixedVector<float>>& out, 
        FixedVector<FixedVector<float>>& A, 
        FixedVector<FixedVector<float>>& B
        )
    {
        int m = A.size();  // Number of rows
        int n = A[0].size();  // Number of columns

        // Allocate device memory for matrices A, B, and out
        float* dA = nullptr;
        float* dB = nullptr;
        float* dOut = nullptr;

        // Allocate contiguous memory for all matrices (A, B, and out)
        cudaMallocAsync((void**)&dA, m * n * sizeof(float), 0);
        checkCudaError("cudaMalloc for dA");

        cudaMallocAsync((void**)&dB, m * n * sizeof(float), 0);
        checkCudaError("cudaMalloc for dB");

        cudaMallocAsync((void**)&dOut, m * n * sizeof(float), 0);
        checkCudaError("cudaMalloc for dOut");

        // Flatten the matrices and copy to device (single memory copy)
        float* hA = new float[m * n];
        float* hB = new float[m * n];


        // Flatten the 2D matrix A to 1D array
        for (int i = 0; i < m; ++i) {
            std::memcpy(hA + i * n, A[i].data(), n * sizeof(float));
            std::memcpy(hB + i * n, B[i].data(), n * sizeof(float));
        }
        
        // Copy the flattened matrices to device
        cudaMemcpyAsync(dA, hA, m * n * sizeof(float), cudaMemcpyHostToDevice);
        checkCudaError("cudaMemcpy for dA");

        cudaMemcpyAsync(dB, hB, m * n * sizeof(float), cudaMemcpyHostToDevice);
        checkCudaError("cudaMemcpy for dB");

        // Set up kernel launch parameters (using 16x16 block size)
        dim3 blockDim(16, 16);  // Block size: 16x16 threads
        dim3 gridDim((n + blockDim.x - 1) / blockDim.x, (m + blockDim.y - 1) / blockDim.y);  // Grid size

        // Launch the kernel for element-wise multiplication
        elementWiseMultiplyKernel<<<gridDim, blockDim>>>(dA, dB, dOut, m, n);
        checkCudaError("Kernel launch failed");

        // Copy the result back to the host in one go (flattened)
        float* hOut = new float[m * n];
        cudaMemcpyAsync(hOut, dOut, m * n * sizeof(float), cudaMemcpyDeviceToHost);
        checkCudaError("cudaMemcpy for hOut");

        // Copy the flattened result back into the 2D out structure
        for (int i = 0; i < m; ++i) {
            std::memcpy(out[i].data(), hOut + i * n, n * sizeof(float));
        }

        // Free host memory
        delete[] hA;
        delete[] hB;
        delete[] hOut;
    }

    FixedVector<FixedVector<float>> linearCuda(
        FixedVector<FixedVector<float>> A, 
        FixedVector<FixedVector<float>> B,
<<<<<<< HEAD
=======
<<<<<<< HEAD
        FixedVector<float> bias) 
        {

=======
<<<<<<< HEAD
>>>>>>> b4d3573e
        FixedVector<float> bias
        ) {
        static cudaStream_t stream2;
        // std::cout << stream1;
        if (stream2 == 0)
            cudaStreamCreate (&stream2);
=======
        FixedVector<float> bias) 
        {

>>>>>>> 9f3621e (Fixed sync problem with cuda streams)
>>>>>>> ecbcde2 (Fixed sync problem with cuda streams)
        int m = A.size();    // Number of rows in A
        int n = B[0].size(); // Number of columns in B
        int k = A[0].size(); // Number of columns in A (also the number of rows in B)

        
        // 1.) Flatten the 2D vectors into contiguous 1D arrays
        float* hA = new float[m * k];
        float* hB = new float[k * n];
        float* hBias = new float[n];
        float* hOut = new float[m * n];

        // Copy the values into the flattened arrays
        for (size_t i = 0; i < m; ++i) {
            memcpy(hA + i * k, A[i].data(), k * sizeof(float));  // Flatten row i of A
        }

        for (size_t i = 0; i < k; ++i) {
            memcpy(hB + i * n, B[i].data(), n * sizeof(float));  // Flatten row i of B
        }

        memcpy(hBias, bias.data(), n * sizeof(float));  // Copy the bias values
    

        // Allocate memory on the GPU only once
        static float* dA = nullptr;
        static float* dB = nullptr;
        static float* dBias = nullptr;
        static float* dOut = nullptr;
        static int prevM = -1, prevN = -1, prevK = -1;  // Track previous matrix dimensions
        // Check if the size has changed and reallocate if necessary
        if (prevM != m || prevK != k || prevN != n) {
            // If dimensions are different, free the previous memory and allocate new memory
            if (dA != nullptr) cudaFree(dA);
            if (dB != nullptr) cudaFree(dB);
            if (dOut != nullptr) cudaFree(dOut);
            if (dBias != nullptr) cudaFree(dBias);
            // Allocate memory for the new matrices on the device
            cudaMallocAsync((void**)&dA, m * k * sizeof(float),0);
            checkCudaError("CudaMalloc for dA");
            cudaMallocAsync((void**)&dB, k * n * sizeof(float),0);
            checkCudaError("CudaMalloc for dB");
            cudaMallocAsync((void**)&dOut, m * n * sizeof(float),0);
            checkCudaError("CudaMalloc for dOut");
            cudaMallocAsync((void**)&dBias, n * sizeof(float),0);
            checkCudaError("CudaMalloc for dBias");

            // Update the previous dimensions
            prevM = m;
            prevK = k;
            prevN = n;
        }


        // 2.) Copy data from host to device
        cudaMemcpyAsync(dA, hA, m * k * sizeof(float), cudaMemcpyHostToDevice);
        checkCudaError("cudaMemcpyAsync for dA");
        cudaMemcpyAsync(dB, hB, k * n * sizeof(float), cudaMemcpyHostToDevice);
        checkCudaError("cudaMemcpyAsync for dB");
        cudaMemcpyAsync(dBias, hBias, n * sizeof(float), cudaMemcpyHostToDevice);
        checkCudaError("cudaMemcpyAsync for dBias");
        cudaMemsetAsync(dOut, 0, m * n * sizeof(float),0);
        checkCudaError("cudaMemsetAsync for dOut");

        // 3.) Launch Kernel
        dim3 blockDim(8, 8);  // Smaller block size to reduce resource usage
        dim3 gridDim((m + blockDim.x - 1) / blockDim.x, (n + blockDim.y - 1) / blockDim.y);  // Grid size based on matrix dimensions

        linear_kernel<<<gridDim, blockDim>>>(m, n, k, dA, dB, dBias, dOut);
        checkCudaError("Linear Kernel Failure");
        //start = std::chrono::high_resolution_clock::now();
        // 4.) Copy the result back to host
        cudaMemcpyAsync(hOut, dOut, m * n * sizeof(float), cudaMemcpyDeviceToHost,0);
        checkCudaError("cudaMemcpyAsync for Hout");

        // 5.) Convert the result back to a FixedVector
        FixedVector<FixedVector<float>> result(m, FixedVector<float>(n));
        for (size_t i = 0; i < m; ++i) {
            memcpy(result[i].data(), hOut + i * n, n * sizeof(float));  // Copy each row to the result
        }

        // 6.) Clean up
        delete[] hA;
        delete[] hB;
        delete[] hBias;
        delete[] hOut;
        return result;
    }

    void addCuda(
        FixedVector<float>& A,
        FixedVector<float>& B
        )
    {
        // 1.) Host Pointers (CPU)
        float* hA = A.data();
        const float* hB = B.data();
        size_t N = A.size();

        // 2.) Allocate GPU memory
        float* dA = new float[N];
        float* dB = new float[N];

        cudaMalloc(&dA, N * sizeof(float));
        cudaMalloc(&dB, N * sizeof(float));

        // 3.) Copy input to GPU
        cudaMemcpy(dA, hA, N * sizeof(float), cudaMemcpyHostToDevice);
        checkCudaError("cudaMalloc for dA");
        cudaMemcpy(dB, hB, N * sizeof(float), cudaMemcpyHostToDevice);
        checkCudaError("cudaMalloc for dB");

        // 4.) Launch Kernel
        int blockSize = 256; // Still arbitrary...
        int gridSize = (N + blockSize - 1) / blockSize;
        addKernel<<<gridSize, blockSize>>>(dA, dB, N);
        checkCudaError("Kernel launch failed");

        // 5.) Copy device output to host
        cudaMemcpy(hA, dA, N * sizeof(float), cudaMemcpyDeviceToHost);
        checkCudaError("cudaMemcpy for hOut");

        // 6.) Everybody clean up
        delete[] hA;
        delete[] hB;
        cudaFree(dA);
        cudaFree(dB);
    }


    void addCuda(
        FixedVector<FixedVector<float>>& A, 
        FixedVector<FixedVector<float>>& B
        ) {
        int m = A.size();     // Number of rows in A
        int n = A[0].size();  // Number of columns in A
        
        // Flatten the 2D vectors into contiguous 1D arrays
        float* hA = new float[m * n];
        float* hB = new float[m * n];

        for (size_t i = 0; i < m; ++i){
            memcpy(hA + i * n, A[i].data(), n * sizeof(float));
            memcpy(hB + i * n, B[i].data(), n * sizeof(float));
        }

        // Device memory allocations (only if dimensions have changed)
        static float* dA = nullptr;
        static float* dB = nullptr;
        static int prevM = -1, prevN = -1;

        // Check if the previous dimensions were the same, if not we need to 
        // free the pointers on the device
        if (prevM != m || prevN != n) {
            if (dA != nullptr) cudaFree(dA);
            if (dB != nullptr) cudaFree(dB);

            // Allocate device memory
            cudaMallocAsync((void**)&dA, m * n * sizeof(float),0);
            checkCudaError("cudaMalloc for dA");
            cudaMallocAsync((void**)&dB, m * n * sizeof(float),0);
            checkCudaError("cudaMalloc for dB");

            prevM = m;
            prevN = n;
        }

        // Copy A and B to device memory asynchronously
        cudaMemcpyAsync(dA, hA, m * n * sizeof(float), cudaMemcpyHostToDevice);
        checkCudaError("cudaMemcpyAsync for dA");
        cudaMemcpyAsync(dB, hB, m * n * sizeof(float), cudaMemcpyHostToDevice);
        checkCudaError("cudaMemcpyAsync for dB");

        // Launch the kernel
        dim3 blockDim(16, 16);
        dim3 gridDim((m + blockDim.x - 1) / blockDim.x, (n + blockDim.y - 1) / blockDim.y);  // Grid size based on matrix dimensions
        add2DKernel<<<gridDim, blockDim>>>(dA, dB, m, n);
        checkCudaError("Kernel launch failed");
        
        // Copy result back to host asynchronously
        cudaMemcpyAsync(hA, dA, m * n * sizeof(float), cudaMemcpyDeviceToHost);
        checkCudaError("cudaMemcpyAsync for hOut");
        
        for (size_t i = 0; i < m; ++i) {
                memcpy(A[i].data(), hA + i * n, n * sizeof(float));  // Copy row i of the result
        }
        delete[] hA;
        delete[] hB;
    }
}<|MERGE_RESOLUTION|>--- conflicted
+++ resolved
@@ -378,13 +378,6 @@
 -----------------------------------------
 */   
 namespace FixedVectorMath {
-<<<<<<< HEAD
-=======
-<<<<<<< HEAD
-=======
-<<<<<<< HEAD
-=======
->>>>>>> ecbcde2 (Fixed sync problem with cuda streams)
 
     FixedVector<FixedVector<float>> MMA_CUDA(
         bool use_mask,
@@ -572,12 +565,7 @@
         return attention_out;
     }
     
-    
-<<<<<<< HEAD
-=======
->>>>>>> 9f3621e (Fixed sync problem with cuda streams)
->>>>>>> ecbcde2 (Fixed sync problem with cuda streams)
->>>>>>> b4d3573e
+
     FixedVector<FixedVector<float>> dotProductCuda(
         FixedVector<FixedVector<float>>& A, 
         FixedVector<FixedVector<float>>& B
@@ -781,27 +769,9 @@
     FixedVector<FixedVector<float>> linearCuda(
         FixedVector<FixedVector<float>> A, 
         FixedVector<FixedVector<float>> B,
-<<<<<<< HEAD
-=======
-<<<<<<< HEAD
         FixedVector<float> bias) 
         {
 
-=======
-<<<<<<< HEAD
->>>>>>> b4d3573e
-        FixedVector<float> bias
-        ) {
-        static cudaStream_t stream2;
-        // std::cout << stream1;
-        if (stream2 == 0)
-            cudaStreamCreate (&stream2);
-=======
-        FixedVector<float> bias) 
-        {
-
->>>>>>> 9f3621e (Fixed sync problem with cuda streams)
->>>>>>> ecbcde2 (Fixed sync problem with cuda streams)
         int m = A.size();    // Number of rows in A
         int n = B[0].size(); // Number of columns in B
         int k = A[0].size(); // Number of columns in A (also the number of rows in B)
