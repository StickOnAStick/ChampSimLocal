--- conflicted
+++ resolved
@@ -16,7 +16,6 @@
     }
 }
 #define CEIL_DIV(M, N) (((M) + (N)-1) / (N))
-<<<<<<< HEAD
 #define TILE_SIZE 32
 #define BLOCK_SIZE 32
 
@@ -40,9 +39,6 @@
 void print_device_matrix(const float* d_matrix, int rows, int cols, const std::string& name, cudaStream_t stream) {
     // Allocate host memory
     float* h_matrix = new float[rows * cols];
-=======
-#define TILE_SIZE 16
->>>>>>> 5db37e0e
 
     // Copy from device to host
     cudaMemcpyAsync(h_matrix, d_matrix, rows * cols * sizeof(float), cudaMemcpyDeviceToHost,stream);
@@ -146,7 +142,6 @@
     Kernel function defintions
 -----------------------------------------
 */
-<<<<<<< HEAD
 
 
 __global__ void mulKernel(const float* A, const float* B, float* out, size_t N){
@@ -167,8 +162,6 @@
         out[idx] = A[idx] * B[idx];
     }
 }
-=======
->>>>>>> 5db37e0e
 
 __global__ void addKernel(float* A, const float* B, size_t N){
     size_t idx = blockIdx.x * blockDim.x + threadIdx.x;
@@ -440,7 +433,6 @@
 -----------------------------------------
 */   
 namespace FixedVectorMath {
-<<<<<<< HEAD
 
     FixedVector<FixedVector<float>> MMA_CUDA(
         bool use_mask,
@@ -628,28 +620,6 @@
         return attention_out;
     }
     
-
-    FixedVector<FixedVector<float>> dotProductCuda(
-        FixedVector<FixedVector<float>>& A, 
-        FixedVector<FixedVector<float>>& B
-        ) {
-        
-        static cudaStream_t stream1;
-        // std::cout << stream1;
-        if (stream1 == 0) {
-            cudaStreamCreate (&stream1);
-        }
-        int m = A.size();  // Number of rows in A
-        int n = A[0].size();  // Number of columns in A (also number of rows in B)
-        int k = B[0].size();  // Number of columns in B
-
-        // Flatten the 2D vectors into contiguous 1D arrays
-        float* hA = new float[m * n];
-        float* hB = new float[n * k];
-        float* hOut = new float[m * k];
-=======
->>>>>>> 5db37e0e
-
     void normalizeCuda(
         FixedVector<FixedVector<float>>& matrix,
         FixedVector<float>& means,
@@ -665,68 +635,6 @@
         if ((int)vars.size() != m) {
             vars = FixedVector<float>(m, 0.0f);
         }
-<<<<<<< HEAD
-
-        // Device memory allocations (only if dimensions have changed)
-        static float* dA = nullptr;
-        static float* dB = nullptr;
-        static float* dOut = nullptr;
-
-        static int prevM = -1, prevN = -1, prevK = -1;
-
-        // Check if the previous dimensions were the same, if not we need to 
-        // free the pointers on the device
-        if (prevM != m || prevK != k || prevN != n) {
-            printf("resize");
-            cudaFreeAsync(dA,stream1);
-            cudaFreeAsync(dB,stream1);
-            cudaFreeAsync(dOut,stream1);
-
-            // Allocate device memory
-            cudaMalloc((void**)&dA, m * n * sizeof(float));
-            checkCudaError("cudaMalloc for dA");
-            cudaMalloc((void**)&dB, n * k * sizeof(float));
-            checkCudaError("cudaMalloc for dB");
-            cudaMalloc((void**)&dOut, m * k * sizeof(float));
-            checkCudaError("cudaMalloc for dOut");
-
-            prevM = m;
-            prevK = k;
-            prevN = n;
-        }
-
-        // Copy A and B to device memory asynchronously
-        cudaMemcpyAsync(dA, hA, m * n * sizeof(float), cudaMemcpyHostToDevice,stream1);
-        checkCudaError("cudaMemcpyAsync for dA");
-        cudaMemcpyAsync(dB, hB, k * n * sizeof(float), cudaMemcpyHostToDevice,stream1);
-        checkCudaError("cudaMemcpyAsync for dB");
-        cudaMemsetAsync(dOut, 0, m * k * sizeof(float),stream1);
-        checkCudaError("cudaMemsetAsync for dOut");
-
-        // Launch the kernel
-        dim3 blockDim(16, 16);
-        dim3 gridDim((m + blockDim.x - 1) / blockDim.x, (n + blockDim.y - 1) / blockDim.y);  // Grid size based on matrix dimensions
-        sgemm_naive<<<gridDim, blockDim,0,stream1>>>(m, n, k, dA, dB, dOut);
-        checkCudaError("Kernel launch failed");
-        
-        
-     
-        // Copy result back to host asynchronously
-       
-
-        //start = std::chrono::high_resolution_clock::now();
-
-        cudaMemcpyAsync(hOut, dOut, m * k * sizeof(float), cudaMemcpyDeviceToHost,stream1);
-        checkCudaError("cudaMemcpyAsync for hOut");
-        //finish = std::chrono::high_resolution_clock::now();
-        //std::cout << std::chrono::duration_cast<std::chrono::nanoseconds>(finish-start).count() << " ns for memcpy3 \n";
-
-        // Convert output back to FixedVector
-        
-        FixedVector<FixedVector<float>> out(m, FixedVector<float>(k, 0.0f));
-        for (size_t i = 0; i < m; ++i) {
-            memcpy(out[i].data(), hOut + i * k, k * sizeof(float));  // Copy row i of the result
-=======
     
         // flatten to host
         float* hIn = new float[m*n];
@@ -761,7 +669,6 @@
         // store result
         for (int i = 0; i < m; i++) {
             memcpy(matrix[i].data(), hIn + i*n, n*sizeof(float));
->>>>>>> 5db37e0e
         }
     
         // free
@@ -892,13 +799,13 @@
             if (dOut != nullptr) cudaFree(dOut);
             if (dBias != nullptr) cudaFree(dBias);
             // Allocate memory for the new matrices on the device
-            cudaMallocAsync((void**)&dA, m * k * sizeof(float), stream2);
+            cudaMallocAsync((void**)&dA, m * k * sizeof(float), 0);
             checkCudaError("CudaMalloc for dA");
-            cudaMallocAsync((void**)&dB, k * n * sizeof(float), stream2);
+            cudaMallocAsync((void**)&dB, k * n * sizeof(float), 0);
             checkCudaError("CudaMalloc for dB");
-            cudaMallocAsync((void**)&dOut, m * n * sizeof(float), stream2);
+            cudaMallocAsync((void**)&dOut, m * n * sizeof(float), 0);
             checkCudaError("CudaMalloc for dOut");
-            cudaMallocAsync((void**)&dBias, n * sizeof(float), stream2);
+            cudaMallocAsync((void**)&dBias, n * sizeof(float), 0);
             checkCudaError("CudaMalloc for dBias");
 
             // Update the previous dimensions
@@ -922,17 +829,13 @@
         dim3 blockDim(8, 8);  // Smaller block size to reduce resource usage
         dim3 gridDim((m + blockDim.x - 1) / blockDim.x, (n + blockDim.y - 1) / blockDim.y);  // Grid size based on matrix dimensions
 
-        linear_kernel<<<gridDim, blockDim, m*n*sizeof(float), stream2>>>(m, n, k, dA, dB, dBias, dOut);
+        linear_kernel<<<gridDim, blockDim, m*n*sizeof(float), 0>>>(m, n, k, dA, dB, dBias, dOut);
         checkCudaError("Linear Kernel Failure");
 
         //start = std::chrono::high_resolution_clock::now();
         // 4.) Copy the result back to host
-<<<<<<< HEAD
-        cudaMemcpyAsync(hOut, dOut, m * n * sizeof(float), cudaMemcpyDeviceToHost,0);
-=======
         cudaStreamSynchronize(0); // Sync default stram before using dOut on another stream
-        cudaMemcpyAsync(hOut, dOut, m * n * sizeof(float), cudaMemcpyDeviceToHost,stream2);
->>>>>>> 5db37e0e
+        cudaMemcpyAsync(hOut, dOut, m * n * sizeof(float), cudaMemcpyDeviceToHost, 0);
         checkCudaError("cudaMemcpyAsync for Hout");
 
         // 5.) Convert the result back to a FixedVector
