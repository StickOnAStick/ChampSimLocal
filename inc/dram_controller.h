--- conflicted
+++ resolved
@@ -52,14 +52,10 @@
     bool write_mode = false;
     uint64_t dbus_cycle_available = 0;
 
-<<<<<<< HEAD
     using stats_type = dram_stats;
     std::vector<stats_type> roi_stats, sim_stats;
-=======
-  unsigned WQ_ROW_BUFFER_HIT = 0, WQ_ROW_BUFFER_MISS = 0, RQ_ROW_BUFFER_HIT = 0, RQ_ROW_BUFFER_MISS = 0, WQ_FULL = 0;
 
   void check_collision();
->>>>>>> 0679ef50
 };
 
 class MEMORY_CONTROLLER : public champsim::operable, public MemoryRequestConsumer
@@ -76,21 +72,15 @@
 
   MEMORY_CONTROLLER(double freq_scale) : champsim::operable(freq_scale), MemoryRequestConsumer(std::numeric_limits<unsigned>::max()) {}
 
-<<<<<<< HEAD
   void operate() override;
   void begin_phase() override;
   void end_phase(unsigned cpu) override;
   void print_roi_stats() override;
   void print_phase_stats() override;
 
-  int add_rq(PACKET* packet) override;
-  int add_wq(PACKET* packet) override;
-  int add_pq(PACKET* packet) override;
-=======
   bool add_rq(const PACKET& packet) override;
   bool add_wq(const PACKET& packet) override;
   bool add_pq(const PACKET& packet) override;
->>>>>>> 0679ef50
 
   uint32_t get_occupancy(uint8_t queue_type, uint64_t address) override;
   uint32_t get_size(uint8_t queue_type, uint64_t address) override;
