--- conflicted
+++ resolved
@@ -36,10 +36,6 @@
   uint32_t pf_metadata = 0;
   uint32_t cpu = std::numeric_limits<uint32_t>::max();
 
-<<<<<<< HEAD
-  uint64_t address = 0, v_address = 0, tag = 0, data = 0, ip = 0, cpu = 0, instr_id = 0;
-  uint32_t pf_metadata = 0;
-=======
   uint64_t address = 0, v_address = 0, data = 0, instr_id = 0, ip = 0, event_cycle = std::numeric_limits<uint64_t>::max(), cycle_enqueued = 0;
 
   std::vector<std::reference_wrapper<ooo_model_instr>> instr_depend_on_me;
@@ -47,7 +43,6 @@
 
   uint8_t translation_level = 0, init_translation_level = 0;
 };
->>>>>>> 0d73c75c
 
 template <>
 struct is_valid<PACKET> {
