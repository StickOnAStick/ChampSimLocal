--- conflicted
+++ resolved
@@ -23,11 +23,7 @@
   {
     if (idx >= vec.size())
       throw std::out_of_range("Index out of bounds. Vec size: " + std::to_string(vec.size()));
-<<<<<<< HEAD
-    return vec[vec.size() - idx - 1];
-=======
     return vec[idx];
->>>>>>> 65a9dcc9
   }
 
   const T& operator[](size_t idx) const
