--- conflicted
+++ resolved
@@ -88,11 +88,7 @@
     }
 
     template <typename T>
-<<<<<<< HEAD
-     FixedVector<FixedVector<T>> linear(
-=======
-    inline FixedVector<FixedVector<T>> linear(
->>>>>>> b4d3573e
+    FixedVector<FixedVector<T>> linear(
         const FixedVector<FixedVector<T>>& A, 
         const FixedVector<FixedVector<T>>& B, 
         const FixedVector<T>& bias
@@ -140,11 +136,7 @@
     }
 
     template<typename T>
-<<<<<<< HEAD
-     void mul(
-=======
-    inline void mul(
->>>>>>> b4d3573e
+    void mul(
         FixedVector<FixedVector<T>>& out, 
         const FixedVector<FixedVector<T>>& A, 
         const FixedVector<FixedVector<T>>& B
@@ -159,11 +151,7 @@
 
     // Softmax
     template <typename T>
-<<<<<<< HEAD
-     void softmax(FixedVector<FixedVector<T>>& matrix) {
-=======
-    inline void softmax(FixedVector<FixedVector<T>>& matrix) {
->>>>>>> b4d3573e
+    void softmax(FixedVector<FixedVector<T>>& matrix) {
         for (std::size_t i = 0; i < matrix.size(); ++i) {
             softmax(matrix[i]);
         }
