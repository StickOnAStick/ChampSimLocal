--- conflicted
+++ resolved
@@ -9,14 +9,7 @@
 #include "FixedVector.hh"
 #include <nlohmann/json.hpp> // Nlohmann-json dep
 
-<<<<<<< HEAD
-#include "./math/FixedVectorMath.hh"
-#include "./math/FixedVectorMath.cc"
-
-#include <json.hpp> // Nlohmann-json dep
-=======
 using json = nlohmann::json;
->>>>>>> b0583022
 
 class TransformerBase
 {
